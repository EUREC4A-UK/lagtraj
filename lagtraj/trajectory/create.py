--- conflicted
+++ resolved
@@ -165,51 +165,6 @@
     ds_domain = load_domain_data(
         root_data_path=root_data_path, name=trajectory_definition.domain
     )
-
-<<<<<<< HEAD
-    da_all_times = ds_domain.time
-    # Include first point before or equal to tmin and after or equal to tmax
-    da_times_start= da_all_times.sel(time=slice(None,t_min))
-
-    if da_times_start.count() == 0:
-        raise Exception(
-            "You selected to use the domain data for timesteps"
-            " in the trajectory, but for the time interval selected"
-            " for the trajectory ({}, {}) there is no domain data"
-            " at the start of simulation (time range: {} to {})".format(
-                t_min,
-                t_max,
-                ds_domain.time.min().dt.strftime("%Y-%m-%d %H:%M").item(),
-                ds_domain.time.max().dt.strftime("%Y-%m-%d %H:%M").item(),
-            )
-        )
-    da_times_end= da_all_times.sel(time=slice(t_max,None))
-
-    if da_times_end.count() == 0:
-        raise Exception(
-            "You selected to use the domain data for timesteps"
-            " in the trajectory, but for the time interval selected"
-            " for the trajectory ({}, {}) there is no domain data"
-            " at the end of simulation (time range: {} to {}).".format(
-                t_min,
-                t_max,
-                ds_domain.time.min().dt.strftime("%Y-%m-%d %H:%M").item(),
-                ds_domain.time.max().dt.strftime("%Y-%m-%d %H:%M").item(),
-            )
-        )
-
-    da_times=da_all_times.sel(time=slice(da_times_start[-1],da_times_end[0]))
-
-    # This should never happen
-    if da_times.count() < 2:
-        raise Exception(
-            "You selected to use the domain data for timesteps"
-            " in the trajectory, but for the time interval selected"
-            " for the trajectory ({}, {}) there is no domain data"
-            " to bracket it (time range: {} to {})".format(
-                t_min,
-                t_max,
-=======
     # have to convert to `np.datetime64` to be able to make comparisons below,
     # can't compare `datetime.datetime` with `xr.DataArray` of
     # `np.datetime64[ns]` objects
@@ -240,7 +195,6 @@
             " (time range: {} to {})".format(
                 t_min_traj,
                 t_max_traj,
->>>>>>> 82b791fa
                 ds_domain.time.min().dt.strftime("%Y-%m-%d %H:%M").item(),
                 ds_domain.time.max().dt.strftime("%Y-%m-%d %H:%M").item(),
             )
