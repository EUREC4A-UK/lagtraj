import warnings
from pathlib import Path
from tqdm import tqdm
import xarray as xr

from .. import DEFAULT_ROOT_DATA_PATH
from . import profile_calculation, load, build_forcing_data_path, conversion
from ..utils.interpolation.levels import make_levels
from ..utils import optional_debugging, validation
from ..domain.load import load_data as load_domain_data
from ..trajectory.load import load_data as load_trajectory_data
from ..utils.xarray import create_attributes_dictionary
from ..utils.units import fix_units


def _make_latlontime_sampling_points(method, ds_trajectory, ds_domain):
    if method == "domain_data":
        t_min_domn = ds_domain.time.min()
        t_max_domn = ds_domain.time.max()
        t_min_traj = ds_trajectory.time.min()
        t_max_traj = ds_trajectory.time.max()

        if t_min_traj < t_min_domn or t_max_domn < t_max_traj:
            raise Exception(
                "The downloaded domain data does not cover the timespan"
                " of the trajectory requested (ds_trajectory.name)."
                f" t_domain=[{t_min_domn.values},{t_max_domn.values}] and"
                f" t_traj=[{t_min_traj.values},{t_max_traj.values}]. "
                " Please download more domain data"
            )

        da_times = ds_domain.time.sel(time=slice(t_min_traj, t_max_traj))

        ds_sampling = ds_trajectory.interp(
            time=da_times, method="linear", kwargs=dict(bounds_error=True)
        )

        if ds_sampling.dropna(dim="time").time.count() != da_times.count():
            raise Exception(
                "It appears that some of the domain data is incomplete "
                "as interolating the trajectory coordinates to the model "
                "timesteps returned NaNs. Please check that all domain data "
                "has been downloaded."
            )
        # we clip the times to the interval in which the trajectory is defined
        t_min, t_max = ds_trajectory.time.min(), ds_trajectory.time.max()
        ds_sampling = ds_sampling.sel(time=slice(t_min, t_max))
    elif method == "all_trajectory_timesteps":
        ds_sampling = ds_trajectory
    else:
        raise NotImplementedError(
            f"Trajectory sampling method `{method}` not implemented"
        )
    return ds_sampling


def make_forcing(ds_trajectory, ds_domain, levels_definition, sampling_method):
    """
    Make a forcing profiles along ds_trajectory using data in ds_domain.

    See domains.utils.levels.LevelsDefinition and domains.era5.SamplingMethodDefinition
    for how to construct levels_definition and sampling_method objects
    """

    ds_sampling = _make_latlontime_sampling_points(
        method=sampling_method.time_sampling_method,
        ds_trajectory=ds_trajectory,
        ds_domain=ds_domain,
    )

    # `origin_` variables from the trajectory aren't needed for the forcing
    # calculations so lets remove them for now
    ds_sampling = ds_sampling.drop_vars(["origin_lon", "origin_lat", "origin_datetime"])

    ds_sampling["level"] = make_levels(
        method=levels_definition.method,
        n_levels=levels_definition.n_levels,
        z_top=levels_definition.z_top,
        dz_min=levels_definition.dz_min,
    )

    forcing_profiles = []
    for time in tqdm(ds_sampling.time):
        # extract from a single timestep the positions (points in space and
        # time) at which to calculate the forcing profile
        ds_profile_posn = ds_sampling.sel(time=time)
        ds_forcing_profile = profile_calculation.calculate_timestep(
            ds_profile_posn=ds_profile_posn,
            ds_domain=ds_domain,
            sampling_method=sampling_method,
        )
        forcing_profiles.append(ds_forcing_profile)

    ds_forcing = xr.concat(forcing_profiles, dim="time")
    fix_units(ds_forcing)
    return ds_forcing


def export(file_path, ds_forcing, format):
    if format != "dummy_netcdf":
        raise NotImplementedError(format)
    # TODO: add dephy format export here

    Path(file_path).parent.mkdir(parents=True, exist_ok=True)
    validation.validate_forcing_profiles(ds_forcing_profiles=ds_forcing)
    encoding = validation.build_valid_encoding(ds=ds_forcing)
    ds_forcing.to_netcdf(file_path, encoding=encoding)


def main():
    import argparse

    argparser = argparse.ArgumentParser()
    argparser.add_argument("forcing")
    argparser.add_argument(
        "-d", "--data-path", default=DEFAULT_ROOT_DATA_PATH, type=Path
    )
    argparser.add_argument("-f", "--output-format", default="dummy_netcdf", type=str)
    available_conversion_targets = conversion.targets.available.keys()
    argparser.add_argument(
        "-t",
        "--target-model",
        help="name of the model to target, available targets: "
        f"{', '.join(available_conversion_targets)}",
        default=None,
    )
    argparser.add_argument("--debug", default=False, action="store_true")
    args = argparser.parse_args()

    forcing_defn = load.load_definition(
        root_data_path=args.data_path, forcing_name=args.forcing
    )

    ds_domain = load_domain_data(
        root_data_path=args.data_path, name=forcing_defn.domain
    )
    try:
        ds_trajectory = load_trajectory_data(
            root_data_path=args.data_path, name=forcing_defn.trajectory
        )
    except FileNotFoundError:
        raise Exception(
            f"The output file for trajectory `{forcing_defn.trajectory}`"
            " couldn't be found. Please create the trajectory by running: \n"
            f"    python -m lagtraj.trajectory.create {forcing_defn.trajectory}\n"
            "and then run the forcing creation again"
        )

    output_file_path = build_forcing_data_path(
        root_data_path=args.data_path, forcing_name=forcing_defn.name
    )

<<<<<<< HEAD
    attr_dict = dict(
        levels_definition=forcing_defn.levels,
        ds_domain=ds_domain,
        ds_trajectory=ds_trajectory,
        sampling_method=forcing_defn.sampling,
        trajectory_name=forcing_defn.trajectory,
    )
=======
    ds_forcing["origin_lon"] = ds_trajectory["origin_lon"]
    ds_forcing["origin_lat"] = ds_trajectory["origin_lat"]
    ds_forcing["origin_datetime"] = ds_trajectory["origin_datetime"]

    # create the serialised attributes from the domai, trajectory and forcing
    # input definition
    forcing_attrs = create_attributes_dictionary(
        forcing_defn, domain=ds_domain, trajectory=ds_trajectory,
    )
    ds_forcing.attrs.update(forcing_attrs)
    fix_units(ds_forcing)
    output_file_path = build_forcing_data_path(
        root_data_path=args.data_path, forcing_name=forcing_defn.name
    )
>>>>>>> 4bc45d41

    if output_file_path.exists():
        ds_forcing = xr.open_dataset(output_file_path)
        if args.target_model is None:
            raise Exception(f"A file already exists at the path `{output_file_path}`. "
                            "Please delete this file and run the forcing creation again")
        else:
            different_attrs = {}
            for (k, v) in create_attributes_dictionary(attr_dict).items():
                if ds_forcing.attrs[k] != v:
                    different_attrs[k] = (ds_forcing.attrs[k], v)
            if len(different_attrs) > 0:
                import ipdb
                ipdb.set_trace()
                diff_str = "\n".join([
                    (f"{k}:\n\tfound: {different_attrs[k][0]}\n\texpected: {different_attrs[k][1]})")
                    for k in different_attrs.keys()
                ])
                raise Exception(f"A forcing file already exists at the path `{output_file_path}`. "
                                f"Applying the `{args.target_model}` conversion was halted "
                                "because the following attributes of the file were different than "
                                f"expected: {diff_str}")
            else:
                warnings.warn(f"Using existing forcing file `{output_file_path}` to convert to "
                              f"`{args.target_model}` format.")

    else:
        with optional_debugging(args.debug):
            ds_forcing = make_forcing(
                levels_definition=forcing_defn.levels,
                ds_domain=ds_domain,
                ds_trajectory=ds_trajectory,
                sampling_method=forcing_defn.sampling,
            )

    ds_forcing["origin_lon"] = ds_trajectory["origin_lon"]
    ds_forcing["origin_lat"] = ds_trajectory["origin_lat"]
    ds_forcing["origin_datetime"] = ds_trajectory["origin_datetime"]
    ds_forcing.attrs.update(ds_domain.attrs)
    ds_forcing.attrs.update(create_attributes_dictionary(attr_dict))

    if args.target_model is not None:
        conversion.export_for_target(
            ds_forcing=ds_forcing, target_name=args.target_model, root_data_path=args.data_path)
    else:
        export(ds_forcing=ds_forcing, file_path=output_file_path, format=args.output_format)
        print("Wrote forcing file to `{}`".format(output_file_path))


if __name__ == "__main__":
    main()<|MERGE_RESOLUTION|>--- conflicted
+++ resolved
@@ -150,7 +150,8 @@
         root_data_path=args.data_path, forcing_name=forcing_defn.name
     )
 
-<<<<<<< HEAD
+    # collect variables which are used for creating attributes of the forcing
+    # output file
     attr_dict = dict(
         levels_definition=forcing_defn.levels,
         ds_domain=ds_domain,
@@ -158,22 +159,6 @@
         sampling_method=forcing_defn.sampling,
         trajectory_name=forcing_defn.trajectory,
     )
-=======
-    ds_forcing["origin_lon"] = ds_trajectory["origin_lon"]
-    ds_forcing["origin_lat"] = ds_trajectory["origin_lat"]
-    ds_forcing["origin_datetime"] = ds_trajectory["origin_datetime"]
-
-    # create the serialised attributes from the domai, trajectory and forcing
-    # input definition
-    forcing_attrs = create_attributes_dictionary(
-        forcing_defn, domain=ds_domain, trajectory=ds_trajectory,
-    )
-    ds_forcing.attrs.update(forcing_attrs)
-    fix_units(ds_forcing)
-    output_file_path = build_forcing_data_path(
-        root_data_path=args.data_path, forcing_name=forcing_defn.name
-    )
->>>>>>> 4bc45d41
 
     if output_file_path.exists():
         ds_forcing = xr.open_dataset(output_file_path)
@@ -209,11 +194,11 @@
                 sampling_method=forcing_defn.sampling,
             )
 
-    ds_forcing["origin_lon"] = ds_trajectory["origin_lon"]
-    ds_forcing["origin_lat"] = ds_trajectory["origin_lat"]
-    ds_forcing["origin_datetime"] = ds_trajectory["origin_datetime"]
-    ds_forcing.attrs.update(ds_domain.attrs)
-    ds_forcing.attrs.update(create_attributes_dictionary(attr_dict))
+        ds_forcing["origin_lon"] = ds_trajectory["origin_lon"]
+        ds_forcing["origin_lat"] = ds_trajectory["origin_lat"]
+        ds_forcing["origin_datetime"] = ds_trajectory["origin_datetime"]
+        ds_forcing.attrs.update(ds_domain.attrs)
+        ds_forcing.attrs.update(create_attributes_dictionary(attr_dict))
 
     if args.target_model is not None:
         conversion.export_for_target(
