# lagtraj Lagragian simulations trajectories

![lagtraj](https://github.com/EUREC4A-UK/lagtraj/workflows/lagtraj/badge.svg)

![trajectory example](docs/eurec4a_20191209_12_lag.png)


## Producing a Lagrangian forcing

There are four steps to making forcing profiles with lagtraj:

1. Download a domain for a given date-range (small for Eulerian simulations,
big for Lagrangian)

2. Produce trajectory

3. Extract forcing profiles along the trajectory (with optional conversion to
   target a specific LES/GCM model)

## 0. Getting started

### Installing lagtraj

`lagtraj` (and all its dependencies) can be installed with pip directly
from github:

```bash
$> python -m pip install git+https://github.com/EUREC4A-UK/lagtraj
```

`lagtraj` requires Python 3 and is tested with `python3.6` but later
versions should work too.

Once installed all `lagtraj`'s commands are available from any directory
and the follow the pattern

```bash
$> python -m lagtraj.<command>
```

### lagtraj input and output

`lagtraj` stores everything (source data, definitions for how domains,
trajectories and forcings are set up) in a *data directory* (by default this
will be `data/` relative to where `lagtraj` is invoked). The directory
structure is as follows:

```bash
data
├── domains
│   ├── eurec4a_circle.yaml
│   └── eurec4a_circle_data
│       ├── an_model_2020-01-01.nc
│       :
│       └── fc_single_2020-01-03.nc
├── forcings
│   ├── eure4a_20191209_12_eul.yaml
│   └── eure4a_20191209_12_eul.nc
└── trajectories
    ├── eure4a_20191209_12_eul.yaml
    └── eure4a_20191209_12_eul.nc
```

The `name` of each domain/trajectory/forcing inside `lagtraj` will be the
full filename without the `.yaml`-extension. E.g. the domain definition in
`domains/eurec4a_circle.yaml` will have the name `eurec4a_circle` inside
`lagtraj`.

You can either make your own domain/forcing/trajectory definition (these
are stored in yaml-files) by creating a yaml-file in the relevant
directory or use one that `lagtraj` comes with. You can list the
input-defintions bundled with your copy of `lagtraj` by running the
following command:

```bash
$> python -m lagraj.input_definitions.examples

The following domain/forcing/trajectory definitions are currently included
with lagtraj:

lagtraj://
 ├── domains
 │   ├── eurec4a_north_atlantic
 │   └── eurec4a_circle_eul
 ├── forcings
 │   └── eurec4a_20191209_12_eul
 └── trajectories
     ├── eurec4a_20191209_12_lin
     └── eurec4a_20191209_12_eul


To use for example the `eurec4a_north_atlantic` domain definition
for downloading domain data run lagtraj.domain.download as follows:

    $> python -m lagtraj.domain.download lagtraj://eurec4a_circle 2020/01/01 2020/01/08
```

## 1. Making source data available

`lagtraj` is based around making all data required for interpolation,
integration and forcing calculation available before trajectories and forcings
are calculated. This was done to reduce the number of data requests required
to the data storage backends (e.g. ECMWF), but does mean that *the expected
extent that a trajectory will reach must been known before performining
a trajectory integration*, otherwise `lagtraj` will issue a warning when the
edge of the available domain is reached.

Either create your own domain definition in `data/domains/<domain_name>.yaml` and run

```bash
$> python -m lagtraj.domain.download <domain_name> [start date (yyyy-mm-dd)] [end date (yyyy-mm-dd)]
```

Or use one of the domain definitions included with `lagtraj` (e.g.
`eurec4a_north_atlantic`


```bash
$> python -m lagtraj.domain.download lagtraj://eurec4a_circle [start date (yyyy-mm-dd)] [end date (yyyy-mm-dd)]
```

An optional flag `--retry-rate <num_minutes>` causes `lagtraj` to continue
retrying download of submitted data requests every `num_minutes` minutes until
all data has been downloaded. Every time this command is run it will attempt to
download only data not yet downloaded.


## 2. Producing a trajectory

Once you have downloaded the required domain data you can either create
a trajectory definition in `data/trajectories/<trajectory_name>.yaml` and run

```bash
$> python -m lagtraj.trajectory.create <trajectory_name>
```

Or use one of the domain definitions included with `lagtraj` (e.g.
`eurec4a_20191209_12_lag`


```bash
$> python -m lagtraj.trajectory.create lagtraj://eurec4a_20191209_12_lag
```

The created trajectory will be stored in `data/trajectories/<trajectory_name>.nc`.

## 3. Producing forcing profiles

To produce forcings you need to create a forcing definition in
`data/forcings/<forcing_name>.yaml` and run

```bash
$> python -m lagtraj.forcing.create <forcing_name> [--conversion <conversion_name>]
```

Or use one of the forcing definitions included with `lagtraj` (e.g.
`eurec4a_20200202_12_lag`)

```bash
$> python -m lagtraj.forcing.create lagtraj://eurec4a_20200202_12_lag [--conversion <conversion_name>]
```

### Forcing profiles conversion (targeting a specific GCM/LES)

When creating forcings it might be desirable to target a specific LES
(Large-Eddy Simulation) model or GCM (Global Circulation Model) by
converting the forcings to a specific format and setting parameters
specific to the model being targeted. This can be achieved by using the
`--conversion` flag and providing a `conversion_name`. `lagtraj` currently
comes bundled with functionality to target the
[KPT](https://www.lmd.jussieu.fr/~mpllmd/dephy2_forcages_communs/KPT_documentation.pdf)
LES and
[dephy](https://docs.google.com/document/d/118xP04jB9HO7Y2LqWk3HZpZ9n3CFujgzimLI7Ug8vO4)
LES format.

Conversion parameters are defined in a yaml-files similarly to how domain,
trajectory and forcings definitions are stored, with one important difference:
conversion definition files are associated with a specific forcing definition
file. To set the parameters for a conversion identifed by the name `kpt` for
converting a forcing with name `forcing_name` you should create a file in
`data/forcings/<forcing_name>.<conversion_name>.yaml`. Running a conversion
will the convert `data/forcings/<forcing_name>,nc` and save to
`data/forcings/<forcing_name>.<conversion_name>.nc`.

```bash
$> python -m lagtraj.forcing.create <forcing_name> [--conversion <conversion_name>]
```

Instead of creating a conversion definition starting from an empty file you can
bootstrap the process by using the default parameters for a given target model
included with lagtraj. This is achieved by using the `lagtraj://`-prefix when
choosing the conversion name. E.g. to create the `eurec4a_20200202_12_lag`
bundled with `lagtraj` and have it converted to the `dephy` format with the
default parameters you would run

```bash
$> python -m lagtraj.forcing.create lagtraj://eurec4a_20200202_12_lag --conversion lagtraj://dephy
```

This will create the un-converted forcing in
`data/forcings/eurec4a_20200202_12_lag.nc`, the converted on in
`data/forcings/eurec4a_20200202_12_lag.dephy.nc` and the conversion definition
will be copied to `data/forcings/eurec4a_20200202_12_lag.dephy.yaml`. You can
then modify the forcing parameters (for example change the number of levels) by
editing `data/forcings/eurec4a_20200202_12_lag.dephy.yaml` and rerunning the
forcing creation with your local copy of the conversion definition (note the
absence of the `lagtraj://` prefix):

```bash
$> python -m lagtraj.forcing.create lagtraj://eurec4a_20200202_12_lag --conversion dephy
```

You are of course welcome to rename the conversion however you like if for
example you'd like to have multiple different converted version of the same
forcings file.


## Modifying lagtraj

<<<<<<< HEAD
If you spot a bug in lagtraj or would like to add features yourself please have
a look in [docs/developing.md](docs/developing.md) where we have added some
notes on how to get started. All contributions are very welcome!
=======
Required utilies:

- download ECMWF data

- conversion of physical variables

- interpolation (do we need Steffen interpolation?)

- smoothing

- plotting (to some extent)

- generating dephy formatted output netCDF files

- timing (can use tqdm for this)


## Algorithmic approach:

a) Download all data needed (across entire domain, single/model levels+).
   Currently this creates daily files, but we may aim for the minimum number of
   requests from ECMWF (However, grib to netcdf conversion via the cds api
   can only deal with files of up to about 10GB).

b) Split these into daily files

Considerations:

- may need whole domain for plotting

# Contributing and comments

Please feel free to [open an
issue](https://github.com/EUREC4A-UK/lagtraj/issues/new) if you have any
comments/questions/issues about `lagtraj`. Thank you!
>>>>>>> 49294865
<|MERGE_RESOLUTION|>--- conflicted
+++ resolved
@@ -214,47 +214,9 @@
 example you'd like to have multiple different converted version of the same
 forcings file.
 
-
-## Modifying lagtraj
-
-<<<<<<< HEAD
-If you spot a bug in lagtraj or would like to add features yourself please have
-a look in [docs/developing.md](docs/developing.md) where we have added some
-notes on how to get started. All contributions are very welcome!
-=======
-Required utilies:
-
-- download ECMWF data
-
-- conversion of physical variables
-
-- interpolation (do we need Steffen interpolation?)
-
-- smoothing
-
-- plotting (to some extent)
-
-- generating dephy formatted output netCDF files
-
-- timing (can use tqdm for this)
-
-
-## Algorithmic approach:
-
-a) Download all data needed (across entire domain, single/model levels+).
-   Currently this creates daily files, but we may aim for the minimum number of
-   requests from ECMWF (However, grib to netcdf conversion via the cds api
-   can only deal with files of up to about 10GB).
-
-b) Split these into daily files
-
-Considerations:
-
-- may need whole domain for plotting
-
 # Contributing and comments
 
-Please feel free to [open an
-issue](https://github.com/EUREC4A-UK/lagtraj/issues/new) if you have any
-comments/questions/issues about `lagtraj`. Thank you!
->>>>>>> 49294865
+If you have any comments/questions/issues about `lagtraj` please feel free to
+[open an issue](https://github.com/EUREC4A-UK/lagtraj/issues/new) or have a
+look in [docs/developing.md](docs/developing.md) where we have added some notes
+on how to get started. All contributions are very welcome!