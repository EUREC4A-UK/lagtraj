import isodate
from collections import namedtuple

from .. import build_data_path as build_data_path_global
from ..input_definitions import InvalidInputDefinition
from ..input_definitions.examples import LAGTRAJ_EXAMPLES_PATH_PREFIX


TrajectoryOrigin = namedtuple("TrajectoryOrigin", ["lat", "lon", "datetime"])

TrajectoryDuration = namedtuple("TrajectoryDuration", ["forward", "backward"])

TrajectoryDefinition = namedtuple(
    "TrajectoryDefinition",
    [
        "domain",
        "duration",
        "origin",
        "name",
        "type",
        "timestep",
        "extra_kwargs",
        "version",
    ],
)


def _validate_domain_param(param_name, input_params):
    """
    domain should only be given for `eulerian` and `linear` trajectories if the
    timesteps are to be extracted from it
    """
    if input_params["trajectory_type"] == "lagrangian":
        if param_name not in input_params:
            raise InvalidInputDefinition(
                "Lagrangian trajectories require a domain for the integration. "
                "Please set the `domain` variable to name the source data domain."
            )
        elif not isinstance(input_params.get(param_name, None), str):
            raise InvalidInputDefinition(
                "The parameter `domain` should be a string defining the named domain "
                "to use for the trajectory calculation."
            )
        return input_params[param_name]

    elif input_params["trajectory_type"] in ["eulerian", "linear"]:
        if (
            param_name in input_params
            and input_params.get("timestep", None) != "domain_data"
        ):
            raise InvalidInputDefinition(
                "The `domain` parameter should only be defined if the trajectory "
                "timesteps are to be taken from it (`timestep`==`domain_data`)"
            )
        return None

    else:
        raise NotImplementedError(input_params["trajectory_type"])


def _validate_velocity_param(param_name, input_params):
    if input_params["trajectory_type"] == "linear":
        if param_name not in input_params:
            raise InvalidInputDefinition(
                f"To create a linear trajectory you must define `{param_name}`"
            )
        else:
            param_value = input_params[param_name]
            if not (isinstance(param_value, float) or isinstance(param_value, int)):
                raise InvalidInputDefinition(
                    f"The trajectory velocity `{param_name}` should be a number "
                    f"(it is currently `{input_params[param_name]}`)"
                )
            else:
                return param_value
    elif input_params["trajectory_type"] in ["eulerian", "lagrangian"]:
        if param_name in input_params:
            raise InvalidInputDefinition(
                f"The parameter `{param_name}` shouldn't be defined for "
                f"`{input_params['trajectory_type']}` trajectories"
            )


INPUT_REQUIRED_FIELDS = {
    "trajectory_type": ["linear", "eulerian", "lagrangian"],
<<<<<<< HEAD
    # domain should only be given when creating a lagrangian trajectory
    "domain": dict(requires=dict(trajectory_type="lagrangian"), choices=str),
=======
    "domain": _validate_domain_param,
>>>>>>> 0c116c1c
    "lat_origin": float,
    "lon_origin": float,
    "datetime_origin": isodate.parse_datetime,
    "forward_duration|backward_duration": isodate.parse_duration,
    "timestep": ("domain_data", isodate.parse_duration),
<<<<<<< HEAD
    # only linear trajectories need to have their velocity prescribed
    "u_vel": dict(requires=dict(trajectory_type="linear"), choices=float),
    "v_vel": dict(requires=dict(trajectory_type="linear"), choices=float),
    # velocity method is only relevant when making lagrangian trajectories
    "velocity_method": dict(
        requires=dict(trajectory_type="lagrangian"),
        choices=[
            "single_height_level",
            "single_pressure_level",
            "lower_troposphere_humidity_weighted"
        ],
    ),
    "velocity_method_height": dict(
        requires=dict(velocity_method="single_height_level"),
        choices=float,
    ),
    "velocity_method_pressure": dict(
        requires=dict(velocity_method="single_pressure_level"),
        choices=float,
    ),
=======
    "u_vel": _validate_velocity_param,
    "v_vel": _validate_velocity_param,
    "velocity_method": [
        None,
        "lower_troposphere_humidity_weighted",
        "single_height_level",
        "single_pressure_level",
    ],
    "velocity_method_height": [None, float],
    "velocity_method_pressure": [None, float],
>>>>>>> 0c116c1c
}


def build_data_path(root_data_path, trajectory_name):
    # we need to strip the `lagtraj://` prefix before we construct the path
    # since the data is stored locally
    if trajectory_name.startswith(LAGTRAJ_EXAMPLES_PATH_PREFIX):
        trajectory_name = trajectory_name[len(LAGTRAJ_EXAMPLES_PATH_PREFIX) :]

    data_path = build_data_path_global(
        root_data_path=root_data_path, data_type="trajectory"
    )
    return data_path / "{}.nc".format(trajectory_name)<|MERGE_RESOLUTION|>--- conflicted
+++ resolved
@@ -2,7 +2,6 @@
 from collections import namedtuple
 
 from .. import build_data_path as build_data_path_global
-from ..input_definitions import InvalidInputDefinition
 from ..input_definitions.examples import LAGTRAJ_EXAMPLES_PATH_PREFIX
 
 
@@ -25,76 +24,15 @@
 )
 
 
-def _validate_domain_param(param_name, input_params):
-    """
-    domain should only be given for `eulerian` and `linear` trajectories if the
-    timesteps are to be extracted from it
-    """
-    if input_params["trajectory_type"] == "lagrangian":
-        if param_name not in input_params:
-            raise InvalidInputDefinition(
-                "Lagrangian trajectories require a domain for the integration. "
-                "Please set the `domain` variable to name the source data domain."
-            )
-        elif not isinstance(input_params.get(param_name, None), str):
-            raise InvalidInputDefinition(
-                "The parameter `domain` should be a string defining the named domain "
-                "to use for the trajectory calculation."
-            )
-        return input_params[param_name]
-
-    elif input_params["trajectory_type"] in ["eulerian", "linear"]:
-        if (
-            param_name in input_params
-            and input_params.get("timestep", None) != "domain_data"
-        ):
-            raise InvalidInputDefinition(
-                "The `domain` parameter should only be defined if the trajectory "
-                "timesteps are to be taken from it (`timestep`==`domain_data`)"
-            )
-        return None
-
-    else:
-        raise NotImplementedError(input_params["trajectory_type"])
-
-
-def _validate_velocity_param(param_name, input_params):
-    if input_params["trajectory_type"] == "linear":
-        if param_name not in input_params:
-            raise InvalidInputDefinition(
-                f"To create a linear trajectory you must define `{param_name}`"
-            )
-        else:
-            param_value = input_params[param_name]
-            if not (isinstance(param_value, float) or isinstance(param_value, int)):
-                raise InvalidInputDefinition(
-                    f"The trajectory velocity `{param_name}` should be a number "
-                    f"(it is currently `{input_params[param_name]}`)"
-                )
-            else:
-                return param_value
-    elif input_params["trajectory_type"] in ["eulerian", "lagrangian"]:
-        if param_name in input_params:
-            raise InvalidInputDefinition(
-                f"The parameter `{param_name}` shouldn't be defined for "
-                f"`{input_params['trajectory_type']}` trajectories"
-            )
-
-
 INPUT_REQUIRED_FIELDS = {
     "trajectory_type": ["linear", "eulerian", "lagrangian"],
-<<<<<<< HEAD
     # domain should only be given when creating a lagrangian trajectory
     "domain": dict(requires=dict(trajectory_type="lagrangian"), choices=str),
-=======
-    "domain": _validate_domain_param,
->>>>>>> 0c116c1c
     "lat_origin": float,
     "lon_origin": float,
     "datetime_origin": isodate.parse_datetime,
     "forward_duration|backward_duration": isodate.parse_duration,
     "timestep": ("domain_data", isodate.parse_duration),
-<<<<<<< HEAD
     # only linear trajectories need to have their velocity prescribed
     "u_vel": dict(requires=dict(trajectory_type="linear"), choices=float),
     "v_vel": dict(requires=dict(trajectory_type="linear"), choices=float),
@@ -115,18 +53,6 @@
         requires=dict(velocity_method="single_pressure_level"),
         choices=float,
     ),
-=======
-    "u_vel": _validate_velocity_param,
-    "v_vel": _validate_velocity_param,
-    "velocity_method": [
-        None,
-        "lower_troposphere_humidity_weighted",
-        "single_height_level",
-        "single_pressure_level",
-    ],
-    "velocity_method_height": [None, float],
-    "velocity_method_pressure": [None, float],
->>>>>>> 0c116c1c
 }
 
 
