from collections import namedtuple
from ..utils.interpolation.levels import LevelsDefinition as ForcingLevelsDefinition  # noqa
from .profile_calculation import ForcingSamplingDefinition  # noqa
from .. import build_data_path
from ..input_definitions.examples import LAGTRAJ_EXAMPLES_PATH_PREFIX


INPUT_REQUIRED_FIELDS = dict(
    trajectory=str,
    domain=str,
    gradient_method=str,
    advection_velocity_sampling_method=str,
    averaging_width=float,
    levels_method=str,
    levels_number=int,
    levels_dzmin=(None, float),
    levels_ztop=float,
    time_sampling_method=(None, "str"),
    sampling_mask=[None, "ocean_only"],
)


ForcingDefinition = namedtuple(
    "ForcingDefinition",
    ["trajectory", "domain", "sampling", "levels", "name", "version"],
)


<<<<<<< HEAD
def build_forcing_data_path(root_data_path, forcing_name, target_name=None):
    if target_name is None:
        filename = f"{forcing_name}.nc"
    else:
        filename = f"{forcing_name}.{target_name}.nc"
=======
def build_forcing_data_path(root_data_path, forcing_name):
    # we need to strip the `lagtraj://` prefix before we construct the path
    # since the data is stored locally
    if forcing_name.startswith(LAGTRAJ_EXAMPLES_PATH_PREFIX):
        forcing_name = forcing_name[len(LAGTRAJ_EXAMPLES_PATH_PREFIX) :]

    filename = f"{forcing_name}.nc"
>>>>>>> bdef8368
    return build_data_path(root_data_path=root_data_path, data_type="forcing") / (
        filename
    )<|MERGE_RESOLUTION|>--- conflicted
+++ resolved
@@ -26,21 +26,17 @@
 )
 
 
-<<<<<<< HEAD
 def build_forcing_data_path(root_data_path, forcing_name, target_name=None):
-    if target_name is None:
-        filename = f"{forcing_name}.nc"
-    else:
-        filename = f"{forcing_name}.{target_name}.nc"
-=======
-def build_forcing_data_path(root_data_path, forcing_name):
     # we need to strip the `lagtraj://` prefix before we construct the path
     # since the data is stored locally
     if forcing_name.startswith(LAGTRAJ_EXAMPLES_PATH_PREFIX):
         forcing_name = forcing_name[len(LAGTRAJ_EXAMPLES_PATH_PREFIX) :]
 
-    filename = f"{forcing_name}.nc"
->>>>>>> bdef8368
+    if target_name is None:
+        filename = f"{forcing_name}.nc"
+    else:
+        filename = f"{forcing_name}.{target_name}.nc"
+
     return build_data_path(root_data_path=root_data_path, data_type="forcing") / (
         filename
     )