--- conflicted
+++ resolved
@@ -1,13 +1,3 @@
-<<<<<<< HEAD
-backward_duration: PT0H
-datetime_origin: 2020-01-17T00:00
-domain: lagtraj://eurec4a_circle_eul
-forward_duration: PT791H
-lat_origin: 13.3
-lon_origin: -57.717
-timestep: domain_data
-trajectory_type: eulerian
-=======
 trajectory_type : eulerian
 version         : 1.0.1
 lat_origin      : 13.3
@@ -15,5 +5,4 @@
 datetime_origin : "2020-01-17T00:00"
 backward_duration : PT0H
 forward_duration : PT791H
-timestep        : domain_data  # or for example PT1H
->>>>>>> 0923a8ff
+timestep        : domain_data  # or for example PT1H