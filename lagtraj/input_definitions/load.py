--- conflicted
+++ resolved
@@ -6,7 +6,12 @@
 import shutil
 
 
-from . import validate_input, build_input_definition_path, examples as input_examples, InvalidInputDefinition
+from . import (
+    validate_input,
+    build_input_definition_path,
+    examples as input_examples,
+    InvalidInputDefinition,
+)
 from .. import DATA_TYPE_PLURAL
 from .examples import get_available as get_available_input_examples
 
@@ -108,14 +113,15 @@
     try:
         validate_input(input_params=params, required_fields=required_fields)
     except InvalidInputDefinition as ex:
-        raise Exception("There was a problem parsing the input-definition "
-                f"stored in `{input_local_path}`: {ex}")
+        raise Exception(
+            "There was a problem parsing the input-definition "
+            f"stored in `{input_local_path}`: {ex}"
+        )
     params["name"] = input_name
 
-<<<<<<< HEAD
-    if not "version" in params:
+    if "version" not in params:
         params["version"] = "unversioned"
-=======
+
     if requesting_lagtraj_bundled_input:
         # when the user requests a lagtraj-bundled input definition we copy it
         # to their local `data/` directory, but we need to check if there's
@@ -157,6 +163,5 @@
                     "local copy and we'll copy over what's included with "
                     "lagtraj."
                 )
->>>>>>> b51c63fe
 
     return params