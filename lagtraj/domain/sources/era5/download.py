"""
Routines for downloading era5 data for a given domain and storing it locally
"""
import datetime
import warnings
from pathlib import Path

import netCDF4
import yaml

from .... import utils
from .cdsapi_request import RequestFetchCDSClient
from . import FILENAME_FORMAT

DATA_REQUESTS_FILENAME = "data_requests.yaml"
DATE_FORMAT = "%Y-%m-%d"
TIME_FORMAT = "%h:%M:%s"
REPOSITORY_NAME = "reanalysis-era5-complete"


def download_data(
    path, t_start, t_end, bbox, latlon_sampling, overwrite_existing=False
):

    dl_queries = _build_queries(
        t_start=t_start, t_end=t_end, bbox=bbox, latlon_sampling=latlon_sampling
    )

    c = RequestFetchCDSClient()

    try:
        with open(path / DATA_REQUESTS_FILENAME, "r") as fh:
            download_requests = yaml.load(fh, Loader=yaml.FullLoader)
    except FileNotFoundError:
        download_requests = {}

    for output_filename, query_kwargs in dl_queries:
        file_path = Path(path) / output_filename
        query_hash = utils.dict_to_hash(query_kwargs)

        download_id = str(file_path)
        should_make_request = True
        if not overwrite_existing and file_path.exists():
            if _data_valid(file_path=file_path, query_hash=query_hash):
                should_make_request = False
            else:
                warnings.warn(
                    "Invalid data found for ({})"
                    ", deleting and queuing for re-download"
                    "".format(output_filename)
                )
                file_path.unlink()

        if download_id in download_requests:
            download_request = download_requests[download_id]
            has_valid_args = download_request["query_hash"] == query_hash
            request_id = download_request["request_id"]

            if has_valid_args and _request_exists(request_id=request_id, c=c):
                # TODO: unqueue invalid requests here so that the server isn't
                # working on unecessary requests
                should_make_request = False
            else:
                del download_requests[download_id]

        if should_make_request:
            request_id = c.queue_data_request(
                repository_name=REPOSITORY_NAME, query_kwargs=query_kwargs
            )
            assert request_id is not None
            download_requests[download_id] = dict(
                request_id=request_id, query_hash=query_hash
            )

    # save the download requests IDs so we have them later in case we quit,
    # downloads fail, etc
    if len(download_requests) > 0:
        Path(path).mkdir(exist_ok=True, parents=True)
        with open(path / DATA_REQUESTS_FILENAME, "w") as fh:
            fh.write(yaml.dump(download_requests))

    files_to_download = _get_files(path=path, c=c, debug=True, with_status="completed")

    if len(files_to_download) > 0:
        print("Downloading files which are ready...")
        for file_path in files_to_download:
            request_details = download_requests[file_path]
            request_id = request_details["request_id"]
            query_hash = request_details["query_hash"]

            Path(file_path).parent.mkdir(exist_ok=True, parents=True)
            c.download_data_by_request(request_id=request_id, target=file_path)
            _fingerprint_downloaded_file(query_hash=query_hash, file_path=file_path)

            del download_requests[file_path]

    # save download requets again now we've downloaded the files that were
    # ready
    if len(download_requests) > 0:
        with open(path / DATA_REQUESTS_FILENAME, "w") as fh:
            fh.write(yaml.dump(download_requests))
    else:
        data_requests_file = Path(path / DATA_REQUESTS_FILENAME)
        if data_requests_file.exists():
            data_requests_file.unlink()
        print("All files downloaded!")


def all_data_is_downloaded(path):
    c = RequestFetchCDSClient()
    return len(_get_files(path=path, c=c, with_status=["queued", "running"])) == 0


<<<<<<< HEAD
def _request_exists(request_id, c):
    try:
        c.get_request_status(request_id)
        return True
    except c.RequestNotFoundException:
        return False


def _get_files_to_download(path, c, debug=False):
=======
def _get_files(path, c, debug=False, with_status=None):
>>>>>>> 88379f9b
    meta_filename = path / DATA_REQUESTS_FILENAME
    if not meta_filename.exists():
        return []

    with open(meta_filename, "r") as fh:
        download_requests = yaml.load(fh, Loader=yaml.FullLoader)

    files = []
    if len(download_requests) > 0:
        if debug:
            print("Status on current data requests:")
        for file_path, request_details in download_requests.items():
            request_id = request_details["request_id"]
            status = c.get_request_status(request_id=request_id)
            if debug:
                print(" {}:\n\t{} ({})".format(file_path, status, request_id))

            if with_status is not None:
                if status == with_status or status in with_status:
                    files.append(file_path)
            else:
                files.append(file_path)
    return files


def _data_valid(file_path, query_hash):
    """
    Create hash on `query_kwargs` and ensure it matches that stored in file
    on disk
    """
    ds = netCDF4.Dataset(file_path)
    try:
        hash_unchanged = ds.getncattr("dict_checksum") == query_hash
    except AttributeError:
        # if hash checking fails, just download
        return False
    return hash_unchanged


def _build_query_times(model_run_type, t_start, t_end):
    """
    We currently download era5 data by date, build the query dates as datetime
    objects in the request time range
    Note: forecast needs to start a day earlier, due to it starting from 18Z
    """
    if model_run_type == "an":
        return [
            (t_start + datetime.timedelta(days=x))
            for x in range(0, (t_end.date() - t_start.date()).days + 1)
        ]
    elif model_run_type == "fc":
        return [
            (t_start + datetime.timedelta(days=x))
            for x in range(-1, (t_end.date() - t_start.date()).days + 1)
        ]
    else:
        raise NotImplementedError(model_run_type)


def _build_queries(t_start, t_end, bbox, latlon_sampling):
    """
    Return a list of cdsapi query arguments for any files that don't already
    exist
    """
    model_run_types = ["an", "fc"]  # analysis and forecast runs
    level_types = ["model", "single"]  # need model and surface data

    for model_run_type in model_run_types:
        query_times = _build_query_times(
            model_run_type=model_run_type, t_start=t_start, t_end=t_end
        )
        for level_type in level_types:
            for t in query_times:
                output_filename = FILENAME_FORMAT.format(
                    model_run_type=model_run_type,
                    level_type=level_type,
                    date=t.strftime(DATE_FORMAT),
                )

                query_kwargs = _build_query(
                    model_run_type=model_run_type,
                    level_type=level_type,
                    date=t,
                    bbox=bbox,
                    latlon_sampling=latlon_sampling,
                )

                yield (output_filename, query_kwargs)


def _build_query(model_run_type, level_type, date, bbox, latlon_sampling):
    if model_run_type == "an" and level_type == "single":
        return _build_single_level_an_query(
            date=date, bbox=bbox, latlon_sampling=latlon_sampling
        )
    elif model_run_type == "an" and level_type == "model":
        return _build_model_level_an_query(
            date=date, bbox=bbox, latlon_sampling=latlon_sampling
        )
    elif model_run_type == "fc" and level_type == "single":
        return _build_single_level_fc_query(
            date=date, bbox=bbox, latlon_sampling=latlon_sampling
        )
    elif model_run_type == "fc" and level_type == "model":
        return _build_model_level_fc_query(
            date=date, bbox=bbox, latlon_sampling=latlon_sampling
        )
    else:
        raise NotImplementedError(model_run_type, level_type)


def _fingerprint_downloaded_file(query_hash, file_path):
    ds = netCDF4.Dataset(file_path, "a")
    ds.setncattr("dict_checksum", query_hash)
    ds.close()


def _build_single_level_an_query(date, bbox, latlon_sampling):
    # 2D ANALYSIS FROM ERA5
    # 27 Low vegetation cover [(0 - 1)], cvl
    # 28 High vegetation cover [(0 - 1)], cvh
    # 29 Type of low vegetation [~], tvl
    # 30 Type of high vegetation cover [~], tvh
    # 31 Sea ice area fraction [(0 - 1)], ci
    # 32 Snow albedo [(0 - 1)], asn
    # 33 Snow density [kg m**-3], rsn
    # 34 Sea surface temperature [K], sst
    # 35 Ice temperature layer 1 [K], istl1
    # 39 Volumetric soil water layer 11 [m**3 m**-3], swvl1
    # 40 Volumetric soil water layer 21 [m**3 m**-3], swvl2
    # 41 Volumetric soil water layer 31 [m**3 m**-3], swvl3
    # 42 Volumetric soil water layer 41 [m**3 m**-3], swvl4
    # 66 Leaf area index, low vegetation [m**2 m**-2], lai_lv
    # 67 Leaf area index, high vegetation [m**2 m**-2], lai_hv
    # 129 Geopotential [m**2 s**-2], z
    # 134 Surface pressure [Pa], sp
    # 136 Total column water  [kg m**-2], tcw
    # 139 Soil temperature level 11 [K], stl1
    # 141 Snow depth [m of water equivalent], sd
    # 151 Mean sea level pressure [Pa], msl
    # 159 Boundary layer height [m],  blh
    # 160 Standard deviation of orography [~], sdor
    # 161 Anisotropy of sub-gridscale orography [~], isor
    # 162 Angle of sub-gridscale orography [radians], anor
    # 163 Slope of sub-gridscale orography [~], slor
    # 164 Total cloud cover [(0 - 1)],  tcc
    # 170 Soil temperature level 21 [K], stl2
    # 172 Land-sea mask [(0 - 1)], lsm
    # 183 Soil temperature level 31 [K], stl3
    # 186 Low cloud cover [(0 - 1)],  lcc
    # 187 Medium cloud cover  [(0 - 1)],  mcc
    # 188 High cloud cover  [(0 - 1)],  hcc
    # 198 Skin reservoir content [m of water equivalent], src
    # 236 Soil temperature level 41 [K], stl4
    # 238 Temperature of snow layer [K], tsn
    # 243 Forecast albedo [(0 - 1)], fal
    # 244 Forecast surface roughness [m], fsr
    # 245 Forecast logarithm of surface roughness for heat [~], flsr

    return {
        "class": "ea",
        "date": date.strftime(DATE_FORMAT),
        "expver": "1",
        "levtype": "sfc",
        "param": (
            "27.128/28.128/29.128/30.128/31.128/32.128/33.128/34.128"
            "/35.128/39.128/40.128/41.128/42.128/66.128/67.128"
            "/129.128/134.128/136.128/139.128/141.128/151.128/159.128"
            "/160.128/161.128/162.128/163.128/164.128/170.128/172.128"
            "/183.128/186.128/187.128/188.128/198.128/236.128/238.128"
            "/243.128/244.128/245.128"
        ),
        "stream": "oper",
        "time": (
            "00:00:00/01:00:00/02:00:00/03:00:00/04:00:00/05:00:00"
            "/06:00:00/07:00:00/08:00:00/09:00:00/10:00:00/11:00:00"
            "/12:00:00/13:00:00/14:00:00/15:00:00/16:00:00/17:00:00"
            "/18:00:00/19:00:00/20:00:00/21:00:00/22:00:00/23:00:00"
        ),
        "area": [bbox.lat_max, bbox.lon_min, bbox.lat_min, bbox.lon_max,],
        "grid": "{}/{}".format(latlon_sampling.lat, latlon_sampling.lon),
        "type": "an",
        "format": "netcdf",
    }


def _build_model_level_an_query(date, bbox, latlon_sampling):
    # 3D ANALYSIS FROM ERA5
    # 75  Specific rain water content [kg kg**-1],  crwc
    # 76  Specific snow water content [kg kg**-1],  cswc
    # 77  Eta-coordinate vertical velocity [s**-1], etadot
    # 129 Geopotential* [m**2 s**-2], z
    # 130 Temperature [K],  t
    # 131 U component of wind [m s**-1],  u
    # 132 V component of wind [m s**-1],  v
    # 133 Specific humidity [kg kg**-1],  q
    # 135 Vertical velocity [Pa s**-1], w
    # 152 Logarithm of surface pressure*  [~],  lnsp
    # 203 Ozone mass mixing ratio [kg kg**-1],  o3
    # 246 Specific cloud liquid water content [kg kg**-1],  clwc
    # 247 Specific cloud ice water content  [kg kg**-1],  ciwc
    # 248 Fraction of cloud cover [(0 - 1)],  cc
    return {
        "class": "ea",
        "date": date.strftime(DATE_FORMAT),
        "expver": "1",
        "levelist": (
            "1/2/3/4/5/6/7/8/9/10/11/12/13/14/15/16/17/18/19/20/21/"
            "22/23/24/25/26/27/28/29/30/31/32/33/34/35/36/37/38/39/"
            "40/41/42/43/44/45/46/47/48/49/50/51/52/53/54/55/56/57/"
            "58/59/60/61/62/63/64/65/66/67/68/69/70/71/72/73/74/75/"
            "76/77/78/79/80/81/82/83/84/85/86/87/88/89/90/91/92/93/"
            "94/95/96/97/98/99/100/101/102/103/104/105/106/107/108/"
            "109/110/111/112/113/114/115/116/117/118/119/120/121/"
            "122/123/124/125/126/127/128/129/130/131/132/133/134/"
            "135/136/137"
        ),
        "levtype": "ml",
        "param": "75/76/77/129/130/131/132/133/135/152/203/246/247/248",
        "stream": "oper",
        "time": (
            "00:00:00/01:00:00/02:00:00/03:00:00/04:00:00/05:00:00"
            "/06:00:00/07:00:00/08:00:00/09:00:00/10:00:00/11:00:00"
            "/12:00:00/13:00:00/14:00:00/15:00:00/16:00:00/17:00:00"
            "/18:00:00/19:00:00/20:00:00/21:00:00/22:00:00/23:00:00"
        ),
        "area": [bbox.lat_max, bbox.lon_min, bbox.lat_min, bbox.lon_max],
        "grid": "{}/{}".format(latlon_sampling.lat, latlon_sampling.lon),
        "type": "an",
        "format": "netcdf",
    }


def _build_single_level_fc_query(date, bbox, latlon_sampling):
    # 2D FORECAST DATA FROM ERA5
    # 146 Surface sensible heat flux (accumulated) [J m**-2], sshf
    # 147 Surface latent heat flux (accumulated) [J m**-2], slhf
    # 228001 Convective inhibition [J kg**-1], cin
    # 228003 Friction velocity [m s**-1], zust
    # 228023 Cloud base height [m], cbh
    # 235033 Mean surface sensible heat flux [W m**-2], msshf
    # 235034 Mean surface latent heat flux [W m**-2], mslhf
    # 235035 Mean surface downward short-wave radiation flux [W m**-2],
    #        msdwswrf
    # 235036 Mean surface downward long-wave radiation flux [W m**-2], msdwlwrf
    # 235037 Mean surface net short-wave radiation flux [W m**-2], msnswrf
    # 235038 Mean surface net long-wave radiation flux [W m**-2], msnlwrf
    # 235039 Mean top net short-wave radiation flux [W m**-2], mtnswrf
    # 235040 Mean top net long-wave radiation flux [W m**-2], mtnlwrf
    # 235043 Mean evaporation rate [kg m**-2 s**-1 ], mer
    # 235049 Mean top net short-wave radiation flux, clear sky [W m**-2],
    #        mtnswrfcs
    # 235050 Mean top net long-wave radiation flux, clear sky [W m**-2],
    #        mtnlwrfcs
    # 235051 Mean surface net short-wave radiation flux, clear sky [W m**-2],
    #        msnswrfcs
    # 235052 Mean surface net long-wave radiation flux, clear sky [W m**-2],
    #        msnlwrfcs
    # 235053 Mean top downward short-wave radiation flux [W m**-2], mtdwswrf
    # 235058 Mean surface direct short-wave radiation flux [W m**-2], msdrswrf
    # 235059 Mean surface direct short-wave radiation flux, clear sky [W m**-2]
    #        msdrswrfcs
    # 235068 Mean surface downward short-wave radiation flux, clear sky
    #        [W m**-2],msdwswrfcs
    # 235069 Mean surface downward long-wave radiation flux, clear sky
    #        [W m**-2], msdwlwrfcs
    # 235070 Mean potential evaporation rate [kg m**-2 s**-1 ], mper
    return {
        "class": "ea",
        "date": date.strftime(DATE_FORMAT),
        "expver": "1",
        "levtype": "sfc",
        "param": (
            "146.128/147.128/228001/228003/228023/235033/235034/235035"
            "/235036/235037/235038/235039/235040/235043/235049/235050"
            "/235051/235052/235053/235058/235059/235068/235069/235070"
        ),
        "stream": "oper",
        "time": "06:00:00/18:00:00",
        "area": [bbox.lat_max, bbox.lon_min, bbox.lat_min, bbox.lon_max],
        "grid": "{}/{}".format(latlon_sampling.lat, latlon_sampling.lon),
        "type": "fc",
        "step": "1/2/3/4/5/6/7/8/9/10/11/12",
        "format": "netcdf",
    }


def _build_model_level_fc_query(date, bbox, latlon_sampling):
    # 3D FORECAST DATA FROM ERA5
    # 235001  Mean temperature tendency due to short-wave radiation [K s**-1],
    #         mttswr
    # 235002  Mean temperature tendency due to long-wave radiation  [K s**-1],
    #         mttlwr
    # 235003  Mean temperature tendency due to short-wave radiation
    #         [clear sky  K s**-1], mttswrcs
    # 235004  Mean temperature tendency due to long-wave radiation
    #         [clear sky K s**-1], mttlwrcs
    return {
        "class": "ea",
        "date": date.strftime(DATE_FORMAT),
        "expver": "1",
        "levelist": (
            "1/2/3/4/5/6/7/8/9/10/11/12/13/14/15/16/17/18/19/20/21/"
            "22/23/24/25/26/27/28/29/30/31/32/33/34/35/36/37/38/39/"
            "40/41/42/43/44/45/46/47/48/49/50/51/52/53/54/55/56/57/"
            "58/59/60/61/62/63/64/65/66/67/68/69/70/71/72/73/74/75/"
            "76/77/78/79/80/81/82/83/84/85/86/87/88/89/90/91/92/93/"
            "94/95/96/97/98/99/100/101/102/103/104/105/106/107/108/"
            "109/110/111/112/113/114/115/116/117/118/119/120/121/"
            "122/123/124/125/126/127/128/129/130/131/132/133/134/"
            "135/136/137"
        ),
        "levtype": "ml",
        "param": "235001/235002/235003/235004",
        "stream": "oper",
        "time": "06:00:00/18:00:00",
        "type": "fc",
        "area": [bbox.lat_max, bbox.lon_min, bbox.lat_min, bbox.lon_max,],
        "grid": "{}/{}".format(latlon_sampling.lat, latlon_sampling.lon),
        "step": "1/2/3/4/5/6/7/8/9/10/11/12",
        "format": "netcdf",
    }<|MERGE_RESOLUTION|>--- conflicted
+++ resolved
@@ -111,7 +111,6 @@
     return len(_get_files(path=path, c=c, with_status=["queued", "running"])) == 0
 
 
-<<<<<<< HEAD
 def _request_exists(request_id, c):
     try:
         c.get_request_status(request_id)
@@ -120,10 +119,7 @@
         return False
 
 
-def _get_files_to_download(path, c, debug=False):
-=======
 def _get_files(path, c, debug=False, with_status=None):
->>>>>>> 88379f9b
     meta_filename = path / DATA_REQUESTS_FILENAME
     if not meta_filename.exists():
         return []
