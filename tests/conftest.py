import os
import tarfile
import tempfile
<<<<<<< HEAD
from pathlib import Path
=======
import os
import shutil
>>>>>>> 0d7c9784

import pytest
import requests
from make_test_data import TEST_FORCING_NAME, forcing_load, trajectory_load

import lagtraj.domain.load

TESTDATA_URL = "http://gws-access.jasmin.ac.uk/public/eurec4auk/testdata/lagtraj.testdata.v0.1.0.tar.gz"  # noqa

if os.environ.get("LAGTRAJ_TESTDATA_DIR", None):
    TESTDATA_DIR = Path(os.environ["LAGTRAJ_TESTDATA_DIR"])
else:
    tempdir = tempfile.TemporaryDirectory()
    TESTDATA_DIR = Path(tempdir.name)


def _download_testdata():
    fhtar = tempfile.NamedTemporaryFile(delete=False, suffix=".tar.gz")

    r = requests.get(TESTDATA_URL)
    fhtar.write(r.content)
    fhtar.close()

    tarfile.open(fhtar.name, "r:gz").extractall(TESTDATA_DIR)


def ensure_testdata_available():
    if not TESTDATA_DIR.exists():
        raise Exception(f"Couldn't find test-data directory {TESTDATA_DIR}")
    # Download testdata if it is not there yet
    if len(list(TESTDATA_DIR.glob("**/*.nc"))) == 0:
        print("Downloading testdata...")
        _download_testdata()

    # the testdata directory should only contain the domain data anothing else
    testdata_dir_contents = TESTDATA_DIR.glob("*")
    to_delete = [p for p in testdata_dir_contents if p.name != "domains"]
    for path_to_delete in to_delete:
        shutil.rmtree(path_to_delete)


@pytest.fixture
def ds_domain_test(scope="session"):
    ensure_testdata_available()
    DOMAIN_NAME = "eurec4a_circle"
    ds = lagtraj.domain.load.load_data(root_data_path=TESTDATA_DIR, name=DOMAIN_NAME)
    return ds


@pytest.fixture
def ds_trajectory_linear(ds_domain_test):
    t0 = ds_domain_test.time.isel(time=-15)

    origin = lagtraj.trajectory.TrajectoryOrigin(
        lat=ds_domain_test.lat.mean(),
        lon=ds_domain_test.lon.mean(),
        datetime=t0,
    )

    da_times = ds_domain_test.time

    ds_traj = lagtraj.trajectory.create.create_trajectory(
        origin=origin, trajectory_type="linear", da_times=da_times, U=[0.0, -0.0]
    )

    return ds_traj


@pytest.fixture
def testdata_info():
    """
    These are used for the CLI tests. We might want to add input definitions to
    the testdata (see `make_test_data.py`) and test more CLI calls in future.
    """
    ensure_testdata_available()
    p_root = Path(TESTDATA_DIR)
    forcing_name = TEST_FORCING_NAME
    forcing_defn = forcing_load.load_definition(p_root, forcing_name=forcing_name)
    trajectory_name = forcing_defn.name
    trajectory_defn = trajectory_load.load_definition(p_root, name=trajectory_name)
    domain_name = trajectory_defn.domain

    return dict(
        testdata_path=p_root,
        forcing_name=forcing_name,
        trajectory_name=trajectory_name,
        domain_name=domain_name,
    )<|MERGE_RESOLUTION|>--- conflicted
+++ resolved
@@ -1,12 +1,8 @@
 import os
+import shutil
 import tarfile
 import tempfile
-<<<<<<< HEAD
 from pathlib import Path
-=======
-import os
-import shutil
->>>>>>> 0d7c9784
 
 import pytest
 import requests
