--- conflicted
+++ resolved
@@ -67,13 +67,6 @@
     "datetime_origin": isodate.parse_datetime,
     "forward_duration|backward_duration": isodate.parse_duration,
     "timestep": ("domain_data", isodate.parse_duration),
-<<<<<<< HEAD
-    "u_vel": _validate_velocity_param,
-    "v_vel": _validate_velocity_param,
-    "velocity_method": [None,],
-    "velocity_method_height": [None, float],
-    "velocity_method_pressure": [None, float],
-=======
     # only linear trajectories need to have their velocity prescribed
     "u_vel": dict(requires=dict(trajectory_type="linear"), choices=float),
     "v_vel": dict(requires=dict(trajectory_type="linear"), choices=float),
@@ -92,7 +85,6 @@
     "velocity_method_pressure": dict(
         requires=dict(velocity_method="single_pressure_level"), choices=float,
     ),
->>>>>>> b6a112aa
 }
 
 
