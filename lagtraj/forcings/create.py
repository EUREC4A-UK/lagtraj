import warnings
from pathlib import Path
from tqdm import tqdm
import xarray as xr

<<<<<<< HEAD
from .utils.levels import make_levels
from .. import DEFAULT_ROOT_DATA_PATH
from . import profile_calculation, load, build_forcing_data_path, conversion
=======
from .. import DEFAULT_ROOT_DATA_PATH
from . import profile_calculation, load, build_forcing_data_path
from ..utils.interpolation.levels import make_levels
>>>>>>> b51c63fe
from ..utils import optional_debugging, validation
from ..domain.load import load_data as load_domain_data
from ..trajectory.load import load_data as load_trajectory_data
from ..utils.xarray import create_attributes_dictionary
from ..utils.units import fix_units


def _make_latlontime_sampling_points(method, ds_trajectory, ds_domain):
    if method == "domain_data":
        t_min_domn = ds_domain.time.min()
        t_max_domn = ds_domain.time.max()
        t_min_traj = ds_trajectory.time.min()
        t_max_traj = ds_trajectory.time.max()

        if t_min_traj < t_min_domn or t_max_domn < t_max_traj:
            raise Exception(
                "The downloaded domain data does not cover the timespan"
                " of the trajectory requested (ds_trajectory.name)."
                f" t_domain=[{t_min_domn.values},{t_max_domn.values}] and"
                f" t_traj=[{t_min_traj.values},{t_max_traj.values}]. "
                " Please download more domain data"
            )

        da_times = ds_domain.time.sel(time=slice(t_min_traj, t_max_traj))

        ds_sampling = ds_trajectory.interp(
            time=da_times, method="linear", kwargs=dict(bounds_error=True)
        )

        if ds_sampling.dropna(dim="time").time.count() != da_times.count():
            raise Exception(
                "It appears that some of the domain data is incomplete "
                "as interolating the trajectory coordinates to the model "
                "timesteps returned NaNs. Please check that all domain data "
                "has been downloaded."
            )
        # we clip the times to the interval in which the trajectory is defined
        t_min, t_max = ds_trajectory.time.min(), ds_trajectory.time.max()
        ds_sampling = ds_sampling.sel(time=slice(t_min, t_max))
    elif method == "all_trajectory_timesteps":
        ds_sampling = ds_trajectory
    else:
        raise NotImplementedError(
            f"Trajectory sampling method `{method}` not implemented"
        )
    return ds_sampling


def make_forcing(ds_trajectory, ds_domain, levels_definition, sampling_method):
    """
    Make a forcing profiles along ds_trajectory using data in ds_domain.

    See domains.utils.levels.LevelsDefinition and domains.era5.SamplingMethodDefinition
    for how to construct levels_definition and sampling_method objects
    """

    ds_sampling = _make_latlontime_sampling_points(
        method=sampling_method.time_sampling_method,
        ds_trajectory=ds_trajectory,
        ds_domain=ds_domain,
    )

    # `origin_` variables from the trajectory aren't needed for the forcing
    # calculations so lets remove them for now
    ds_sampling = ds_sampling.drop_vars(["origin_lon", "origin_lat", "origin_datetime"])

    ds_sampling["level"] = make_levels(
        method=levels_definition.method,
        n_levels=levels_definition.n_levels,
        z_top=levels_definition.z_top,
        dz_min=levels_definition.dz_min,
    )

    forcing_profiles = []
    for time in tqdm(ds_sampling.time):
        # extract from a single timestep the positions (points in space and
        # time) at which to calculate the forcing profile
        ds_profile_posn = ds_sampling.sel(time=time)
        ds_forcing_profile = profile_calculation.calculate_timestep(
            ds_profile_posn=ds_profile_posn,
            ds_domain=ds_domain,
            sampling_method=sampling_method,
        )
        forcing_profiles.append(ds_forcing_profile)

    ds_forcing = xr.concat(forcing_profiles, dim="time")
    fix_units(ds_forcing)
    return ds_forcing


def export(file_path, ds_forcing, format):
    if format != "dummy_netcdf":
        raise NotImplementedError(format)
    # TODO: add dephy format export here

    Path(file_path).parent.mkdir(parents=True, exist_ok=True)
    validation.validate_forcing_profiles(ds_forcing_profiles=ds_forcing)
    encoding = validation.build_valid_encoding(ds=ds_forcing)
    ds_forcing.to_netcdf(file_path, encoding=encoding)


def main():
    import argparse

    argparser = argparse.ArgumentParser()
    argparser.add_argument("forcing")
    argparser.add_argument(
        "-d", "--data-path", default=DEFAULT_ROOT_DATA_PATH, type=Path
    )
    argparser.add_argument("-f", "--output-format", default="dummy_netcdf", type=str)
    available_conversion_targets = conversion.targets.available.keys()
    argparser.add_argument(
        "-t",
        "--target-model",
        help="name of the model to target, available targets: "
        f"{', '.join(available_conversion_targets)}",
        default=None,
    )
    argparser.add_argument("--debug", default=False, action="store_true")
    args = argparser.parse_args()

    forcing_defn = load.load_definition(
        root_data_path=args.data_path, forcing_name=args.forcing
    )

    ds_domain = load_domain_data(
        root_data_path=args.data_path, name=forcing_defn.domain
    )
    try:
        ds_trajectory = load_trajectory_data(
            root_data_path=args.data_path, name=forcing_defn.trajectory
        )
    except FileNotFoundError:
        raise Exception(
            f"The output file for trajectory `{forcing_defn.trajectory}`"
            " couldn't be found. Please create the trajectory by running: \n"
            f"    python -m lagtraj.trajectory.create {forcing_defn.trajectory}\n"
            "and then run the forcing creation again"
        )

    output_file_path = build_forcing_data_path(
        root_data_path=args.data_path, forcing_name=forcing_defn.name
    )

    attr_dict = dict(
        levels_definition=forcing_defn.levels,
        ds_domain=ds_domain,
        ds_trajectory=ds_trajectory,
        sampling_method=forcing_defn.sampling,
        trajectory_name=forcing_defn.trajectory,
    )

    if output_file_path.exists():
        ds_forcing = xr.open_dataset(output_file_path)
        if args.target_model is None:
            raise Exception(f"A file already exists at the path `{output_file_path}`. "
                            "Please delete this file and run the forcing creation again")
        else:
            different_attrs = {}
            for (k, v) in create_attributes_dictionary(attr_dict).items():
                if ds_forcing.attrs[k] != v:
                    different_attrs[k] = (ds_forcing.attrs[k], v)
            if len(different_attrs) > 0:
                import ipdb
                ipdb.set_trace()
                diff_str = "\n".join([
                    (f"{k}:\n\tfound: {different_attrs[k][0]}"
                      "\n\texpected: {different_attrs[k][1]})")
                    for k in different_attrs.keys()
                ])
                raise Exception(f"A forcing file already exists at the path `{output_file_path}`. "
                                f"Applying the `{args.target_model}` conversion was halted "
                                "because the following attributes of the file were different than "
                                f"expected: {diff_str}")
            else:
                warnings.warn(f"Using existing forcing file `{output_file_path}` to convert to "
                              f"`{args.target_model}` format.")

    else:
        with optional_debugging(args.debug):
            ds_forcing = make_forcing(
                levels_definition=forcing_defn.levels,
                ds_domain=ds_domain,
                ds_trajectory=ds_trajectory,
                sampling_method=forcing_defn.sampling,
            )

    ds_forcing["origin_lon"] = ds_trajectory["origin_lon"]
    ds_forcing["origin_lat"] = ds_trajectory["origin_lat"]
    ds_forcing["origin_datetime"] = ds_trajectory["origin_datetime"]
    ds_forcing.attrs.update(ds_domain.attrs)
    ds_forcing.attrs.update(create_attributes_dictionary(attr_dict))

    if args.target_model is not None:
        conversion.export_for_target(
            ds_forcing=ds_forcing, target_name=args.target_model, root_data_path=args.data_path)
    else:
        export(ds_forcing=ds_forcing, file_path=output_file_path, format=args.output_format)
        print("Wrote forcing file to `{}`".format(output_file_path))


if __name__ == "__main__":
    main()<|MERGE_RESOLUTION|>--- conflicted
+++ resolved
@@ -3,15 +3,9 @@
 from tqdm import tqdm
 import xarray as xr
 
-<<<<<<< HEAD
-from .utils.levels import make_levels
 from .. import DEFAULT_ROOT_DATA_PATH
 from . import profile_calculation, load, build_forcing_data_path, conversion
-=======
-from .. import DEFAULT_ROOT_DATA_PATH
-from . import profile_calculation, load, build_forcing_data_path
 from ..utils.interpolation.levels import make_levels
->>>>>>> b51c63fe
 from ..utils import optional_debugging, validation
 from ..domain.load import load_data as load_domain_data
 from ..trajectory.load import load_data as load_trajectory_data
@@ -178,8 +172,7 @@
                 import ipdb
                 ipdb.set_trace()
                 diff_str = "\n".join([
-                    (f"{k}:\n\tfound: {different_attrs[k][0]}"
-                      "\n\texpected: {different_attrs[k][1]})")
+                    (f"{k}:\n\tfound: {different_attrs[k][0]}\n\texpected: {different_attrs[k][1]})")
                     for k in different_attrs.keys()
                 ])
                 raise Exception(f"A forcing file already exists at the path `{output_file_path}`. "
