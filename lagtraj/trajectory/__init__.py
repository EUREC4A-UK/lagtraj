--- conflicted
+++ resolved
@@ -1,8 +1,4 @@
-<<<<<<< HEAD
-import isodate
 import datetime
-=======
->>>>>>> cd1269bf
 from collections import namedtuple
 
 import isodate
@@ -27,6 +23,7 @@
         "version",
     ],
 )
+
 
 def duration_or_none(s):
     if s is None:
