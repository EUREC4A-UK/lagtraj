import os
import warnings
from pathlib import Path

<<<<<<< HEAD
=======
__version__ = "0.1.0"


# Optional numba dependency
>>>>>>> e6324fc8
try:
    from numba import njit
except ImportError:

    def njit(fn):
        """Dummy numba function"""
        return fn

    warnings.warn(
        "Running without numba. Computation will be severely slowed"
        "down. Please install `numba` to use it with `lagtraj`"
    )


# by default we store data relative to where lagtraj is invoked from
DEFAULT_ROOT_DATA_PATH = Path(os.getcwd()) / "data"


DATA_TYPE_PLURAL = dict(
    trajectory="trajectories",
    domain="domains",
    forcing="forcings",
    forcing_conversion="forcings_conversion",
)


def build_data_path(root_data_path, data_type):
    data_type_plural = DATA_TYPE_PLURAL[data_type]
    return Path(root_data_path) / data_type_plural<|MERGE_RESOLUTION|>--- conflicted
+++ resolved
@@ -2,13 +2,9 @@
 import warnings
 from pathlib import Path
 
-<<<<<<< HEAD
-=======
 __version__ = "0.1.0"
 
 
-# Optional numba dependency
->>>>>>> e6324fc8
 try:
     from numba import njit
 except ImportError:
