--- conflicted
+++ resolved
@@ -26,25 +26,21 @@
 )
 
 
-<<<<<<< HEAD
 def build_forcing_data_path(root_data_path, forcing_name, target_name=None):
-=======
-def build_forcing_data_path(root_data_path, forcing_name):
->>>>>>> 0c116c1c
+    """
+    Create the output path for a forcing with name `forcing_name` in the path
+    `root_data_path`, optionally targetting a model by name `target_name`
+    """
     # we need to strip the `lagtraj://` prefix before we construct the path
     # since the data is stored locally
     if forcing_name.startswith(LAGTRAJ_EXAMPLES_PATH_PREFIX):
         forcing_name = forcing_name[len(LAGTRAJ_EXAMPLES_PATH_PREFIX) :]
 
-<<<<<<< HEAD
     if target_name is None:
         filename = f"{forcing_name}.nc"
     else:
         filename = f"{forcing_name}.{target_name}.nc"
 
-=======
-    filename = f"{forcing_name}.nc"
->>>>>>> 0c116c1c
     return build_data_path(root_data_path=root_data_path, data_type="forcing") / (
         filename
     )