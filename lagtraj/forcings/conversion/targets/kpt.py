"""This module contains:
    1. a list of the KPT variables as a dictionary
    2. the mapping between the internal lagtraj variables (era5) and KPT
    3. and a function to process the conversion
"""
import datetime

import numpy as np
import xarray as xr

from ....domain.sources.era5.constants import rg
from ....utils.interpolation.methods import central_estimate, steffen_1d_no_ep_time

kpt_attributes = {
    "lat": {"units": "degrees North", "long_name": "latitude"},
    "lon": {"units": "degrees East", "long_name": "longitude"},
    "zf": {"units": "m", "long_name": "full level height"},
    "zh": {"units": "m", "long_name": "half level height"},
    "ps": {"units": "Pa", "long_name": "surface pressure"},
    "pres": {"units": "Pa", "long_name": "full level pressure"},
    "presh": {"units": "Pa", "long_name": "half level pressure"},
    "u": {"units": "m/s", "long_name": "zonal wind (domain averaged)"},
    "v": {"units": "m/s", "long_name": "meridional wind (domain averaged)"},
    "t": {"units": "K", "long_name": "temperature (domain averaged)"},
    "q": {"units": "kg/kg", "long_name": "water vapor mixing ratio (domain averaged)"},
    "ql": {
        "units": "kg/kg",
        "long_name": "liquid water mixing ratio (domain averaged)",
    },
    "qi": {"units": "kg/kg", "long_name": "ice water mixing ratio (domain averaged)"},
    "cloud_fraction": {"units": "0-1", "long_name": "cloud fraction (domain averaged)"},
    "omega": {
        "units": "Pa/s",
        "long_name": "large-scale pressure velocity (domain averaged)",
    },
    "o3": {"units": "kg/kg", "long_name": "ozone mass mixing ratio (domain averaged)"},
    "t_local": {"units": "K", "long_name": "temperature (at domain midpoint)"},
    "q_local": {
        "units": "kg/kg",
        "long_name": "water vapor specific humidity (at domain midpoint)",
    },
    "ql_local": {
        "units": "kg/kg",
        "long_name": "liquid water specific humidity (at domain midpoint)",
    },
    "qi_local": {
        "units": "kg/kg",
        "long_name": "ice water specific humidity (at domain midpoint)",
    },
    "u_local": {"units": "m/s", "long_name": "zonal wind (at domain midpoint)"},
    "v_local": {"units": "m/s", "long_name": "meridional wind (at domain midpoint)"},
    "cc_local": {"units": "0-1", "long_name": "cloud fraction (at domain midpoint)"},
    "tadv": {
        "units": "K/s",
        "long_name": "tendency in temperature due to "
        "large-scale horizontal advection",
        "info": "derived at pressure levels",
        "lagrangian": "Lagrangian setup: horizontal advection calculated "
        "using velocity relative to wind "
        "on trajectory (u_traj,v_traj)",
    },
    "qadv": {
        "units": "kg/kg/s",
        "long_name": "tendency in water vapor due to large-scale horizontal advection",
        "info": "derived at pressure levels",
        "lagrangian": "Lagrangian setup: horizontal advection calculated "
        "using velocity relative to wind on trajectory (u_traj,v_traj)",
    },
    "uadv": {
        "units": "m/s2",
        "long_name": "tendency in zonal wind due to large-scale horizontal advection",
        "info": "derived at pressure levels",
        "lagrangian": "Lagrangian setup: horizontal advection calculated "
        "using velocity relative to wind on trajectory (u_traj,v_traj)",
    },
    "vadv": {
        "units": "m/s2",
        "long_name": "tendency in meridional wind due to large-scale horizontal advection",
        "info": "derived at pressure levels",
        "lagrangian": "Lagrangian setup: horizontal advection calculated "
        "using velocity relative to wind on trajectory (u_traj,v_traj)",
    },
    "ug": {
        "units": "m/s",
        "long_name": "geostrophic wind - zonal component",
        "info": "derived at pressure levels",
        "interpolation": "above 5 hPa the geostrophic wind is equal to the real wind",
    },
    "vg": {
        "units": "m/s",
        "long_name": "geostrophic wind -meridional component",
        "info": "derived at pressure levels",
        "interpolation": "above 5 hPa the geostrophic wind is equal to the real wind",
    },
    "tladv": {
        "units": "K/s",
        "long_name": "tendency in T_l due to large-scale horizontal advection",
    },
    "qladv": {
        "units": "kg/kg/s",
        "long_name": "tendency in liquid water spec hum due to large-scale horizontal advection",
    },
    "qiadv": {
        "units": "kg/kg/s",
        "long_name": "tendency in frozen water due to large-scale horizontal advection",
    },
    "ccadv": {
        "units": "1/s",
        "long_name": "tendency in cloud fraction due to large-scale horizontal advection",
    },
    "time_traj": {
        "units": "seconds since 1-1-1970 00:00",
        "long_name": "time values at trajectory waypoints",
    },
    "lat_traj": {
        "units": "degrees North",
        "long_name": "latitude of trajectory waypoints",
    },
    "lon_traj": {
        "units": "degrees East",
        "long_name": "longitude of trajectory waypoints",
    },
    "u_traj": {"units": "m/s", "long_name": "zonal wind at trajectory waypoints"},
    "v_traj": {"units": "m/s", "long_name": "meridional wind at trajectory waypoints"},
    "albedo": {"units": "0-1", "long_name": "albedo"},
    "mom_rough": {"units": "m", "long_name": "roughness length for momentum"},
    "heat_rough": {"units": "m", "long_name": "roughness length for heat"},
    "t_skin": {
        "units": "K",
        "long_name": "skin temperature",
        "t_skin_correct": "Skin temperature has been corrected by 1.000000. "
        "Motivation: value from IFS is actually the open SST, "
        "which is lower than the skin temperature.",
    },
    "q_skin": {"units": "m of water", "long_name": "skin reservoir content"},
    "snow": {"units": "m, liquid equivalent", "long_name": "snow depth"},
    "t_snow": {"units": "K", "long_name": "snow temperature"},
    "albedo_snow": {"units": "0-1", "long_name": "snow albedo"},
    "density_snow": {"units": "kg/m3", "long_name": "snow density"},
    "sfc_sens_flx": {"units": "W/m2", "long_name": "surface sensible heat flux"},
    "sfc_lat_flx": {"units": "W/m2", "long_name": "surface latent heat flux"},
    "h_soil": {"units": "m", "long_name": "soil layer thickness"},
    "t_soil": {"units": "K", "long_name": "soil layer temperature"},
    "q_soil": {"units": "m3/m3", "long_name": "soil moisture"},
    "lsm": {"units": "-", "long_name": "land sea mask"},
    "t_sea_ice": {"units": "K", "long_name": "sea ice temperature"},
    "open_sst": {"units": "K", "long_name": "open sea surface temperature"},
    "orog": {"units": "m", "long_name": "orography - surface height"},
    "DS": {"long_name": "label of trajectory reference point"},
    "timDS": {
        "units": "seconds since 1-1-1970 00:00",
        "long_name": "time at trajectory reference point",
        "info": "the reference point is the space-time "
        "coordinate from which the trajectory is calculated",
    },
    "latDS": {
        "units": "degrees North",
        "long_name": "latitude at trajectory reference point",
        "info": "the reference point is the space-time coordinate "
        "from which the trajectory is calculated",
    },
    "lonDS": {
        "units": "degrees East",
        "long_name": "longitude at trajectory reference point",
        "info": "the reference point is the space-time coordinate "
        "from which the trajectory is calculated",
    },
    "lat_grid": {
        "units": "degrees North",
        "long_name": "latitude of closest IFS gridpoint",
    },
    "lon_grid": {
        "units": "degrees East",
        "long_name": "longitude of closest IFS gridpoint",
    },
    "p_traj": {
        "units": "hPa",
        "long_name": "pressure level at which trajectory was calculated",
    },
    "sv": {"units": "whatever", "long_name": "tracers"},
    "fradSWnet": {"units": "W/m2", "long_name": "radiative flux - net short wave"},
    "fradLWnet": {"units": "W/m2", "long_name": "radiative flux - net long wave"},
    "high_veg_type": {"units": "-", "long_name": "high vegetation type"},
    "low_veg_type": {"units": "-", "long_name": "low vegetation type"},
    "high_veg_cover": {"units": "0-1", "long_name": "high vegetation cover"},
    "low_veg_cover": {"units": "0-1", "long_name": "low vegetation cover"},
    "high_veg_lai": {"units": "-", "long_name": "leaf area index of high vegetation"},
    "low_veg_lai": {"units": "-", "long_name": "leaf area index of low vegetation"},
    "sea_ice_frct": {"units": "0-1", "long_name": "sea ice fraction"},
    "sdor": {
        "units": "m",
        "long_name": "subgrid-scale orography - standard deviation",
    },
    "isor": {"units": "0-1", "long_name": "subgrid-scale orography - anisotropy"},
    "anor": {
        "units": "radians",
        "long_name": "subgrid-scale orography - orientation/angle of steepest gradient",
    },
    "slor": {"units": "m/m", "long_name": "subgrid-scale orography - mean slope"},
    "msnswrf": {
        "units": "W/m2",
        "long_name": "Mean surface net short-wave radiation flux",
    },
    "msnlwrf": {
        "units": "W/m2",
        "long_name": "Mean surface net long-wave radiation flux",
    },
    "mtnswrf": {
        "units": "W/m2",
        "long_name": "Mean top net short-wave radiation flux",
    },
    "mtnlwrf": {"units": "W/m2", "long_name": "Mean top net long-wave radiation flux"},
    "mtnswrfcs": {
        "units": "W/m2",
        "long_name": "Mean top net short-wave radiation flux, clear sky",
    },
    "mtnlwrfcs": {
        "units": "W/m2",
        "long_name": "Mean top net long-wave radiation flux, clear sky",
    },
    "msnswrfcs": {
        "units": "W/m2",
        "long_name": "Mean surface net short-wave radiation flux, clear sky",
    },
    "msnlwrfcs": {
        "units": "W/m2",
        "long_name": "Mean surface net long-wave radiation flux, clear sky",
    },
    "mtdwswrf": {
        "units": "W/m2",
        "long_name": "Mean top downward short-wave radiation flux",
    },
}


# kpt variable : era5 variable
# (we loop over kpt variables here)
kpt_from_era5_variables = {
    "zf": "height_h_local",
    "zh": "height_h_local",
    "ps": "sp_mean",
    "pres": "p_h_mean",
    "presh": "p_h_mean",
    "u": "u_mean",
    "v": "v_mean",
    "t": "t_mean",
    "q": "q_mean",
    "ql": "clwc_mean",
    "qi": "ciwc_mean",
    "cloud_fraction": "cc_mean",
    "omega": "w_pressure_corr_mean",
    "o3": "o3_mean",
    "t_local": "t_local",
    "q_local": "q_local",
    "ql_local": "clwc_local",
    "qi_local": "ciwc_local",
    "u_local": "u_local",
    "v_local": "v_local",
    "cc_local": "cc_local",
    "tadv": "dtdt_adv",
    "qadv": "dqdt_adv",
    "uadv": "dudt_adv",
    "vadv": "dvdt_adv",
    "ug": "u_g",
    "vg": "v_g",
    "tladv": "dt_ldt_adv",
    "qladv": "dclwcdt_adv",
    "qiadv": "dciwcdt_adv",
    "ccadv": "dccdt_adv",
    "lat": "lat",
    "lon": "lon",
    "lat_traj": "lat",
    "lon_traj": "lon",
    "lat_grid": "lat",
    "lon_grid": "lon",
    "u_traj": "u_traj",
    "v_traj": "v_traj",
    "albedo": "fal_mean",
    "mom_rough": "fsr_mean",
    "t_snow": "tsn_mean",
    "albedo_snow": "asn_mean",
    "density_snow": "rsn_mean",
    "t_sea_ice": "istl1_mean",
    "open_sst": "sst_mean",
    "high_veg_cover": "cvh_mean",
    "low_veg_cover": "cvl_mean",
    "sea_ice_frct": "siconc_mean",
    "sdor": "sdor_mean",
    "isor": "isor_mean",
    "anor": "anor_mean",
}

# era5 units : kpt units
# we replace era5 units here
era5_to_kpt_units = {
    "m s**-1": "m/s",
    "1": "0-1",
    "degrees_north": "degrees North",
    "degrees_east": "degrees East",
    "metres": "m",
    "kg kg**-1": "kg/kg",
    "Pa s**-1": "Pa/s",
    "K s**-1": "K/s",
    "kg kg**-1 s**-1": "kg/kg/s",
    "m s**-1 s**-1": "m/s2",
    "kg m**-3": "kg/m3",
    "s**-1": "1/s",
    "W m**-2": "W/m2",
}

# create a special mapping to allow for variations in units of data coming from
# ERA5, since changes have happened over time
ALLOWED_UNIT_VARIATIONS = dict(
    # `sdor` (standard deviation of orography) previously had units of `0-1`
    # but this was corrected to `m` in ecCodes as of version v2.22.0 (May
    # 2021). We allow for the old units and always set to the correct value of
<<<<<<< HEAD
    # `m` for kpt output (see https://github.com/EUREC4A-UK/lagtraj/pull/168)
=======
    # `m` for kpt output (see https://github.com/EUREC4A-UK/lagtraj/pull/169)
>>>>>>> 59470ccd
    sdor=dict(valid_era5_units=("0-1", "m"), kpt_units="m")
)


def from_era5(ds_era5, da_levels, parameters, metadata):
    """Obtain a kpt input file from era5 variable set at high resolution"""
    # Put full levels midway between half-levels, I think this is consistent with DALES
    # Reverse order of data, to confirm to other kpt input
    kpt_half_level_array = da_levels.values
    kpt_full_level_array = 0.5 * (kpt_half_level_array[:-1] + kpt_half_level_array[1:])
    kpt_half_level_coord = {
        "nlevp1": (
            "nlevp1",
            (np.arange(len(kpt_half_level_array)) + 1.0)[::-1],
            {"long_name": "model half levels"},
        )
    }
    kpt_full_level_coord = {
        "nlev": (
            "nlev",
            (np.arange(len(kpt_full_level_array)) + 1.0)[::-1],
            {"long_name": "model full levels"},
        )
    }
    nDS_coord = {
        "nDS": (
            "nDS",
            [0],
            {},
        )
    }
    kpt_soil_coord = {
        "nlevs": ("nlevs", np.arange(4) + 1.0, {"long_name": "soil levels"})
    }
    ds_kpt = xr.Dataset(
        coords={
            "time": ds_era5.time,
            **kpt_full_level_coord,
            **kpt_half_level_coord,
            **kpt_soil_coord,
            **nDS_coord,
        }
    )
    # Variables from dictionary
    # Including unit checks
    for variable in kpt_from_era5_variables:
        era5_var = kpt_from_era5_variables[variable]
        da_era5 = ds_era5[era5_var]
        # perform units check
        unit_guess = era5_to_kpt_units.get(da_era5.units, da_era5.units)
        if not unit_guess == kpt_attributes[variable]["units"]:
            kpt_units = kpt_attributes[variable]["units"]
            if variable in ALLOWED_UNIT_VARIATIONS:
                unit_variation = ALLOWED_UNIT_VARIATIONS[variable]
                era5_has_valid_units = (
                    da_era5.units in unit_variation["valid_era5_units"]
                )
                kpt_units_valid = kpt_units == unit_variation["kpt_units"]
                if era5_has_valid_units and kpt_units_valid:
                    # the units we want to use for KPT and the ones that we say
                    # that ERA5 is actually in
                    pass
                elif not era5_has_valid_units:
                    raise Exception(
                        f"The variable `{variable}` has changed units in the ERA5 source files"
                        " over time, but the ERA5 units don't match the expected value values"
                        f" {', '.join(unit_variation['valid_era5_units'])}"
                    )
                else:
                    raise Exception(
                        f"The variable `{variable}` has changed units in the ERA5 source files"
                        f" over time, but the units requested for KPT output `{kpt_units}`"
                        f" does not match that selected for the ERA5 variable {kpt_units_valid}"
                    )
            else:
                raise Exception(
                    f"Incompatible units between ERA5 and kpt for variable `{variable}`. "
                    "Please fix using the era5_to_kpt_units dictionary: "
                    f"ERA converted variable is {unit_guess}, kpt variable is {kpt_units}"
                )
        # single level variable
        if np.ndim(da_era5.values) == 1:
            ds_kpt[variable] = da_era5
            ds_kpt[variable].attrs.update(kpt_attributes[variable])
        # half level variable
        elif variable in ["zh", "presh"]:
            da_era5_on_half_levels = steffen_1d_no_ep_time(
                da_era5.values, ds_era5["level"].values, kpt_half_level_array
            )
            ds_kpt[variable] = (
                ("time", "nlevp1"),
                da_era5_on_half_levels,
                kpt_attributes[variable],
            )
        # full level variable
        else:
            da_era5_on_full_levels = steffen_1d_no_ep_time(
                da_era5.values, ds_era5["level"].values, kpt_full_level_array
            )
            ds_kpt[variable] = (
                ("time", "nlev"),
                da_era5_on_full_levels,
                kpt_attributes[variable],
            )
    # Simple unit fix fails for these variables
    # So these are added manually after checking
    # that units are compatible
    variables_to_manually_add = {
        "high_veg_type": "tvh_mean",
        "low_veg_type": "tvl_mean",
        "high_veg_lai": "lai_hv_mean",
        "low_veg_lai": "lai_lv_mean",
        "slor": "slor_mean",
        "q_skin": "src_mean",
        "snow": "sd_mean",
        "lsm": "lsm_mean",
    }
    for variable in variables_to_manually_add:
        ds_kpt[variable] = ds_era5[variables_to_manually_add[variable]]
        ds_kpt[variable].attrs.update(**kpt_attributes[variable])
    variables_to_centralise = {
        "msnswrf": "msnswrf_mean",
        "msnlwrf": "msnlwrf_mean",
        "mtnswrf": "mtnswrf_mean",
        "mtnlwrf": "mtnlwrf_mean",
        "mtnswrfcs": "mtnswrfcs_mean",
        "mtnlwrfcs": "mtnlwrfcs_mean",
        "msnswrfcs": "msnswrfcs_mean",
        "msnlwrfcs": "msnlwrfcs_mean",
        "mtdwswrf": "mtdwswrf_mean",
    }
    for variable in variables_to_centralise:
        this_central_estimate = central_estimate(
            ds_era5[variables_to_centralise[variable]].values
        )
        ds_kpt[variable] = (
            ("time"),
            this_central_estimate,
            kpt_attributes[variable],
        )
    # Soil moisture: combine levels
    swvl1 = ds_era5["swvl1_mean"].values
    swvl2 = ds_era5["swvl2_mean"].values
    swvl3 = ds_era5["swvl3_mean"].values
    swvl4 = ds_era5["swvl4_mean"].values
    q_soil = np.stack((swvl1, swvl2, swvl3, swvl4), axis=-1)
    ds_kpt["q_soil"] = (
        ("time", "nlevs"),
        q_soil,
        kpt_attributes["q_soil"],
    )
    # Soil temperature: combine levels
    stl1 = ds_era5["stl1_mean"].values
    stl2 = ds_era5["stl2_mean"].values
    stl3 = ds_era5["stl3_mean"].values
    stl4 = ds_era5["stl4_mean"].values
    t_soil = np.stack((stl1, stl2, stl3, stl4), axis=-1)
    ds_kpt["t_soil"] = (
        ("time", "nlevs"),
        t_soil,
        kpt_attributes["t_soil"],
    )
    # Soil thickness: combine levels
    h_soil = np.array([0.07, 0.21, 0.72, 1.89])
    ds_kpt["h_soil"] = (
        ("nlevs"),
        h_soil,
        kpt_attributes["h_soil"],
    )
    # Orography: derive from surface geopotential
    ds_kpt["orog"] = ds_era5["z_mean"] / rg
    ds_kpt["orog"].attrs.update(**kpt_attributes["orog"])
    # Heat roughness, derive from "flsr" variable
    ds_kpt["heat_rough"] = np.exp(ds_era5["flsr_mean"])
    ds_kpt["heat_rough"].attrs.update(**kpt_attributes["heat_rough"])
    # Apply correction to t_skin (see output files)
    ds_kpt["t_skin"] = ds_era5["skt_mean"]
    ds_kpt["t_skin"].attrs.update(**kpt_attributes["t_skin"])
    # Surface fluxes: obtain from time mean in ERA data, do not change sign
    sfc_sens_flx = central_estimate(ds_era5["msshf_mean"].values)
    ds_kpt["sfc_sens_flx"] = (
        ("time"),
        sfc_sens_flx,
        kpt_attributes["sfc_sens_flx"],
    )
    sfc_lat_flx = central_estimate(ds_era5["mslhf_mean"].values)
    ds_kpt["sfc_lat_flx"] = (
        ("time"),
        sfc_lat_flx,
        kpt_attributes["sfc_lat_flx"],
    )
    # Final checks: are all variables present?
    ds_kpt["time_traj"] = (
        ds_era5["time"] - np.datetime64("1970-01-01T00:00")
    ) / np.timedelta64(1, "s")
    ds_kpt["time_traj"].attrs.update(**kpt_attributes["time_traj"])
    ds_kpt["DS"] = (("nDS"), ["Trajectory origin"], kpt_attributes["DS"])
    ds_kpt["timDS"] = (
        ("nDS"),
        [
            (ds_era5["origin_datetime"] - np.datetime64("1970-01-01T00:00"))
            / np.timedelta64(1, "s")
        ],
        kpt_attributes["timDS"],
    )
    ds_kpt["latDS"] = (("nDS"), [ds_era5["origin_lat"]], kpt_attributes["latDS"])
    ds_kpt["lonDS"] = (("nDS"), [ds_era5["origin_lon"]], kpt_attributes["lonDS"])
    # Change order of data, to confirm to other kpt input
    ds_kpt = ds_kpt.sortby("nlev", ascending=True)
    ds_kpt = ds_kpt.sortby("nlevp1", ascending=True)
    for var in kpt_attributes:
        if var not in ds_kpt:
            print(var + " is missing in the kpt formatted output")
    # Needs improvement still
    kpt_dict = {
        "campaign": metadata.campaign,
        "flight": metadata.case,
        "date": ds_era5["origin_datetime"].values.astype("str"),
        "source": "ERA5",
        "source_domain": "NEEDS ADDING",
        "source_grid": "grid0.1x0.1",
        # TODO: (Leif) these need adding, where should they come from?
        # "source_latsamp": ds_era5.sampling_method[1],
        # "source_lonsamp": ds_era5.sampling_method[1],
        "creator": f"{metadata.author} with https://github.com/EUREC4A-UK/lagtraj",
        "created": datetime.datetime.now().isoformat(),
        "wilting_point": 0.1715,
        "field_capacity": 0.32275,
        "t_skin_correct": "Skin temperature has been corrected "
        "by 1.000000. Motivation: value from IFS is actually "
        "the open SST, which is lower than the skin temperature.",
    }
    ds_kpt.attrs.update(**kpt_dict)
    return ds_kpt<|MERGE_RESOLUTION|>--- conflicted
+++ resolved
@@ -314,11 +314,7 @@
     # `sdor` (standard deviation of orography) previously had units of `0-1`
     # but this was corrected to `m` in ecCodes as of version v2.22.0 (May
     # 2021). We allow for the old units and always set to the correct value of
-<<<<<<< HEAD
-    # `m` for kpt output (see https://github.com/EUREC4A-UK/lagtraj/pull/168)
-=======
     # `m` for kpt output (see https://github.com/EUREC4A-UK/lagtraj/pull/169)
->>>>>>> 59470ccd
     sdor=dict(valid_era5_units=("0-1", "m"), kpt_units="m")
 )
 
