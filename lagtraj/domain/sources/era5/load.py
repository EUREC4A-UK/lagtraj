--- conflicted
+++ resolved
@@ -156,24 +156,6 @@
         requested_variables = self._selected_vars or self.data_vars
         indexers_dims = indexers_kwargs.keys()
         datasets_slices = []
-<<<<<<< HEAD
-        for ds in self.datasets.values():
-            das = []
-            variables = set(requested_variables).intersection(list(ds.data_vars))
-            for v in variables:
-                da_v = ds[v]
-                dims = set(indexers_dims).intersection(da_v.dims)
-
-                slices = {}
-                for d in dims:
-                    s = indexers_kwargs[d]
-                    # ensure that slices always work if defined monotonically
-                    if da_v[d][0] > da_v[d][-1]:
-                        slices[d] = slice(s.stop, s.start, s.step)
-                    else:
-                        slices[d] = s
-=======
->>>>>>> 6acceafd
 
         for ds in self.datasets.values():
             variables = list(set(requested_variables).intersection(ds.data_vars))
@@ -190,11 +172,7 @@
             ds_v_slice.load()
             datasets_slices.append(ds_v_slice)
 
-<<<<<<< HEAD
-        return xr.merge(datasets_slices, compat="override")
-=======
         return xr.merge(datasets_slices, compat="override").load()
->>>>>>> 6acceafd
 
     def interp(self, kwargs, method="linear", **interp_to):
         """
