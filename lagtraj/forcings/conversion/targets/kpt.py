"""This module contains:
    1. a list of the KPT variables as a dictionary
    2. the mapping between the internal lagtraj variables (era5) and KPT
    3. and a function to process the conversion
"""
import datetime

import numpy as np
import xarray as xr

from ....domain.sources.era5.constants import rg
from ....utils.interpolation.methods import central_estimate, steffen_1d_no_ep_time

kpt_attributes = {
    "lat": {"units": "degrees North", "long_name": "latitude"},
    "lon": {"units": "degrees East", "long_name": "longitude"},
    "zf": {"units": "m", "long_name": "full level height"},
    "zh": {"units": "m", "long_name": "half level height"},
    "ps": {"units": "Pa", "long_name": "surface pressure"},
    "pres": {"units": "Pa", "long_name": "full level pressure"},
    "presh": {"units": "Pa", "long_name": "half level pressure"},
    "u": {"units": "m/s", "long_name": "zonal wind (domain averaged)"},
    "v": {"units": "m/s", "long_name": "meridional wind (domain averaged)"},
    "t": {"units": "K", "long_name": "temperature (domain averaged)"},
    "q": {"units": "kg/kg", "long_name": "water vapor mixing ratio (domain averaged)"},
    "ql": {
        "units": "kg/kg",
        "long_name": "liquid water mixing ratio (domain averaged)",
    },
    "qi": {"units": "kg/kg", "long_name": "ice water mixing ratio (domain averaged)"},
    "cloud_fraction": {"units": "0-1", "long_name": "cloud fraction (domain averaged)"},
    "omega": {
        "units": "Pa/s",
        "long_name": "large-scale pressure velocity (domain averaged)",
    },
    "o3": {"units": "kg/kg", "long_name": "ozone mass mixing ratio (domain averaged)"},
    "t_local": {"units": "K", "long_name": "temperature (at domain midpoint)"},
    "q_local": {
        "units": "kg/kg",
        "long_name": "water vapor specific humidity (at domain midpoint)",
    },
    "ql_local": {
        "units": "kg/kg",
        "long_name": "liquid water specific humidity (at domain midpoint)",
    },
    "qi_local": {
        "units": "kg/kg",
        "long_name": "ice water specific humidity (at domain midpoint)",
    },
    "u_local": {"units": "m/s", "long_name": "zonal wind (at domain midpoint)"},
    "v_local": {"units": "m/s", "long_name": "meridional wind (at domain midpoint)"},
    "cc_local": {"units": "0-1", "long_name": "cloud fraction (at domain midpoint)"},
    "tadv": {
        "units": "K/s",
        "long_name": "tendency in temperature due to "
        "large-scale horizontal advection",
        "info": "derived at pressure levels",
        "lagrangian": "Lagrangian setup: horizontal advection calculated "
        "using velocity relative to wind "
        "on trajectory (u_traj,v_traj)",
    },
    "qadv": {
        "units": "kg/kg/s",
        "long_name": "tendency in water vapor due to large-scale horizontal advection",
        "info": "derived at pressure levels",
        "lagrangian": "Lagrangian setup: horizontal advection calculated "
        "using velocity relative to wind on trajectory (u_traj,v_traj)",
    },
    "uadv": {
        "units": "m/s2",
        "long_name": "tendency in zonal wind due to large-scale horizontal advection",
        "info": "derived at pressure levels",
        "lagrangian": "Lagrangian setup: horizontal advection calculated "
        "using velocity relative to wind on trajectory (u_traj,v_traj)",
    },
    "vadv": {
        "units": "m/s2",
        "long_name": "tendency in meridional wind due to large-scale horizontal advection",
        "info": "derived at pressure levels",
        "lagrangian": "Lagrangian setup: horizontal advection calculated "
        "using velocity relative to wind on trajectory (u_traj,v_traj)",
    },
    "ug": {
        "units": "m/s",
        "long_name": "geostrophic wind - zonal component",
        "info": "derived at pressure levels",
        "interpolation": "above 5 hPa the geostrophic wind is equal to the real wind",
    },
    "vg": {
        "units": "m/s",
        "long_name": "geostrophic wind -meridional component",
        "info": "derived at pressure levels",
        "interpolation": "above 5 hPa the geostrophic wind is equal to the real wind",
    },
    "tladv": {
        "units": "K/s",
        "long_name": "tendency in T_l due to large-scale horizontal advection",
    },
    "qladv": {
        "units": "kg/kg/s",
        "long_name": "tendency in liquid water spec hum due to large-scale horizontal advection",
    },
    "qiadv": {
        "units": "kg/kg/s",
        "long_name": "tendency in frozen water due to large-scale horizontal advection",
    },
    "ccadv": {
        "units": "1/s",
        "long_name": "tendency in cloud fraction due to large-scale horizontal advection",
    },
    "time_traj": {
        "units": "seconds since 1-1-1970 00:00",
        "long_name": "time values at trajectory waypoints",
    },
    "lat_traj": {
        "units": "degrees North",
        "long_name": "latitude of trajectory waypoints",
    },
    "lon_traj": {
        "units": "degrees East",
        "long_name": "longitude of trajectory waypoints",
    },
    "u_traj": {"units": "m/s", "long_name": "zonal wind at trajectory waypoints"},
    "v_traj": {"units": "m/s", "long_name": "meridional wind at trajectory waypoints"},
    "albedo": {"units": "0-1", "long_name": "albedo"},
    "mom_rough": {"units": "m", "long_name": "roughness length for momentum"},
    "heat_rough": {"units": "m", "long_name": "roughness length for heat"},
    "t_skin": {
        "units": "K",
        "long_name": "skin temperature",
        "t_skin_correct": "Skin temperature has been corrected by 1.000000. "
        "Motivation: value from IFS is actually the open SST, "
        "which is lower than the skin temperature.",
    },
    "q_skin": {"units": "m of water", "long_name": "skin reservoir content"},
    "snow": {"units": "m, liquid equivalent", "long_name": "snow depth"},
    "t_snow": {"units": "K", "long_name": "snow temperature"},
    "albedo_snow": {"units": "0-1", "long_name": "snow albedo"},
    "density_snow": {"units": "kg/m3", "long_name": "snow density"},
    "sfc_sens_flx": {"units": "W/m2", "long_name": "surface sensible heat flux"},
    "sfc_lat_flx": {"units": "W/m2", "long_name": "surface latent heat flux"},
    "h_soil": {"units": "m", "long_name": "soil layer thickness"},
    "t_soil": {"units": "K", "long_name": "soil layer temperature"},
    "q_soil": {"units": "m3/m3", "long_name": "soil moisture"},
    "lsm": {"units": "-", "long_name": "land sea mask"},
    "t_sea_ice": {"units": "K", "long_name": "sea ice temperature"},
    "open_sst": {"units": "K", "long_name": "open sea surface temperature"},
    "orog": {"units": "m", "long_name": "orography - surface height"},
    "DS": {"long_name": "label of trajectory reference point"},
    "timDS": {
        "units": "seconds since 1-1-1970 00:00",
        "long_name": "time at trajectory reference point",
        "info": "the reference point is the space-time "
        "coordinate from which the trajectory is calculated",
    },
    "latDS": {
        "units": "degrees North",
        "long_name": "latitude at trajectory reference point",
        "info": "the reference point is the space-time coordinate "
        "from which the trajectory is calculated",
    },
    "lonDS": {
        "units": "degrees East",
        "long_name": "longitude at trajectory reference point",
        "info": "the reference point is the space-time coordinate "
        "from which the trajectory is calculated",
    },
    "lat_grid": {
        "units": "degrees North",
        "long_name": "latitude of closest IFS gridpoint",
    },
    "lon_grid": {
        "units": "degrees East",
        "long_name": "longitude of closest IFS gridpoint",
    },
    "p_traj": {
        "units": "hPa",
        "long_name": "pressure level at which trajectory was calculated",
    },
    "sv": {"units": "whatever", "long_name": "tracers"},
    "fradSWnet": {"units": "W/m2", "long_name": "radiative flux - net short wave"},
    "fradLWnet": {"units": "W/m2", "long_name": "radiative flux - net long wave"},
    "high_veg_type": {"units": "-", "long_name": "high vegetation type"},
    "low_veg_type": {"units": "-", "long_name": "low vegetation type"},
    "high_veg_cover": {"units": "0-1", "long_name": "high vegetation cover"},
    "low_veg_cover": {"units": "0-1", "long_name": "low vegetation cover"},
    "high_veg_lai": {"units": "-", "long_name": "leaf area index of high vegetation"},
    "low_veg_lai": {"units": "-", "long_name": "leaf area index of low vegetation"},
    "sea_ice_frct": {"units": "0-1", "long_name": "sea ice fraction"},
    "sdor": {
        "units": "m",
        "long_name": "subgrid-scale orography - standard deviation",
    },
    "isor": {"units": "0-1", "long_name": "subgrid-scale orography - anisotropy"},
    "anor": {
        "units": "radians",
        "long_name": "subgrid-scale orography - orientation/angle of steepest gradient",
    },
    "slor": {"units": "m/m", "long_name": "subgrid-scale orography - mean slope"},
    "msnswrf": {
        "units": "W/m2",
        "long_name": "Mean surface net short-wave radiation flux",
    },
    "msnlwrf": {
        "units": "W/m2",
        "long_name": "Mean surface net long-wave radiation flux",
    },
    "mtnswrf": {
        "units": "W/m2",
        "long_name": "Mean top net short-wave radiation flux",
    },
    "mtnlwrf": {"units": "W/m2", "long_name": "Mean top net long-wave radiation flux"},
    "mtnswrfcs": {
        "units": "W/m2",
        "long_name": "Mean top net short-wave radiation flux, clear sky",
    },
    "mtnlwrfcs": {
        "units": "W/m2",
        "long_name": "Mean top net long-wave radiation flux, clear sky",
    },
    "msnswrfcs": {
        "units": "W/m2",
        "long_name": "Mean surface net short-wave radiation flux, clear sky",
    },
    "msnlwrfcs": {
        "units": "W/m2",
        "long_name": "Mean surface net long-wave radiation flux, clear sky",
    },
    "mtdwswrf": {
        "units": "W/m2",
        "long_name": "Mean top downward short-wave radiation flux",
    },
}


# kpt variable : era5 variable
# (we loop over kpt variables here)
kpt_from_era5_variables = {
    "zf": "height_h_local",
    "zh": "height_h_local",
    "ps": "sp_mean",
    "pres": "p_h_mean",
    "presh": "p_h_mean",
    "u": "u_mean",
    "v": "v_mean",
    "t": "t_mean",
    "q": "q_mean",
    "ql": "clwc_mean",
    "qi": "ciwc_mean",
    "cloud_fraction": "cc_mean",
    "omega": "w_pressure_corr_mean",
    "o3": "o3_mean",
    "t_local": "t_local",
    "q_local": "q_local",
    "ql_local": "clwc_local",
    "qi_local": "ciwc_local",
    "u_local": "u_local",
    "v_local": "v_local",
    "cc_local": "cc_local",
    "tadv": "dtdt_adv",
    "qadv": "dqdt_adv",
    "uadv": "dudt_adv",
    "vadv": "dvdt_adv",
    "ug": "u_g",
    "vg": "v_g",
    "tladv": "dt_ldt_adv",
    "qladv": "dclwcdt_adv",
    "qiadv": "dciwcdt_adv",
    "ccadv": "dccdt_adv",
    "lat": "lat",
    "lon": "lon",
    "lat_traj": "lat",
    "lon_traj": "lon",
    "lat_grid": "lat",
    "lon_grid": "lon",
    "u_traj": "u_traj",
    "v_traj": "v_traj",
    "albedo": "fal_mean",
    "mom_rough": "fsr_mean",
    "t_snow": "tsn_mean",
    "albedo_snow": "asn_mean",
    "density_snow": "rsn_mean",
    "t_sea_ice": "istl1_mean",
    "open_sst": "sst_mean",
    "high_veg_cover": "cvh_mean",
    "low_veg_cover": "cvl_mean",
    "sea_ice_frct": "siconc_mean",
    "sdor": "sdor_mean",
    "isor": "isor_mean",
    "anor": "anor_mean",
}

# era5 units : kpt units
# we replace era5 units here
era5_to_kpt_units = {
    "m s**-1": "m/s",
    "1": "0-1",
    "degrees_north": "degrees North",
    "degrees_east": "degrees East",
    "metres": "m",
    "kg kg**-1": "kg/kg",
    "Pa s**-1": "Pa/s",
    "K s**-1": "K/s",
    "kg kg**-1 s**-1": "kg/kg/s",
    "m s**-1 s**-1": "m/s2",
    "kg m**-3": "kg/m3",
    "s**-1": "1/s",
    "W m**-2": "W/m2",
}

# create a special mapping to allow for variations in units of data coming from
# ERA5, since changes have happened over time
ALLOWED_UNIT_VARIATIONS = dict(
    # `sdor` (standard deviation of orography) previously had units of `0-1`
    # but this was corrected to `m` in ecCodes as of version v2.22.0 (May
    # 2021). We allow for the old units and always set to the correct value of
    # `m` for kpt output (see https://github.com/EUREC4A-UK/lagtraj/pull/169)
    sdor=dict(valid_era5_units=("0-1", "m"), kpt_units="m")
)


def from_era5(ds_era5, da_levels, parameters, metadata):
    """Obtain a kpt input file from era5 variable set at high resolution"""
    # Put full levels midway between half-levels, I think this is consistent with DALES
    # Reverse order of data, to confirm to other kpt input
    kpt_half_level_array = da_levels.values
    kpt_full_level_array = 0.5 * (kpt_half_level_array[:-1] + kpt_half_level_array[1:])
    kpt_half_level_coord = {
        "nlevp1": (
            "nlevp1",
            (np.arange(len(kpt_half_level_array)) + 1.0)[::-1],
            {"long_name": "model half levels"},
        )
    }
    kpt_full_level_coord = {
        "nlev": (
            "nlev",
            (np.arange(len(kpt_full_level_array)) + 1.0)[::-1],
            {"long_name": "model full levels"},
        )
    }
    nDS_coord = {
        "nDS": (
            "nDS",
            [0],
            {},
        )
    }
    kpt_soil_coord = {
        "nlevs": ("nlevs", np.arange(4) + 1.0, {"long_name": "soil levels"})
    }
    ds_kpt = xr.Dataset(
        coords={
            "time": ds_era5.time,
            **kpt_full_level_coord,
            **kpt_half_level_coord,
            **kpt_soil_coord,
            **nDS_coord,
        }
    )
    # Variables from dictionary
    # Including unit checks
    for variable in kpt_from_era5_variables:
        era5_var = kpt_from_era5_variables[variable]
        da_era5 = ds_era5[era5_var]
        # perform units check
        unit_guess = era5_to_kpt_units.get(da_era5.units, da_era5.units)
        if not unit_guess == kpt_attributes[variable]["units"]:
            kpt_units = kpt_attributes[variable]["units"]
            if variable in ALLOWED_UNIT_VARIATIONS:
                unit_variation = ALLOWED_UNIT_VARIATIONS[variable]
                era5_has_valid_units = (
                    da_era5.units in unit_variation["valid_era5_units"]
                )
                kpt_units_valid = kpt_units == unit_variation["kpt_units"]
                if era5_has_valid_units and kpt_units_valid:
                    # the units we want to use for KPT and the ones that we say
                    # that ERA5 is actually in
                    pass
                elif not era5_has_valid_units:
                    raise Exception(
                        f"The variable `{variable}` has changed units in the ERA5 source files"
                        " over time, but the ERA5 units don't match the expected value values"
                        f" {', '.join(unit_variation['valid_era5_units'])}"
                    )
                else:
                    raise Exception(
                        f"The variable `{variable}` has changed units in the ERA5 source files"
                        f" over time, but the units requested for KPT output `{kpt_units}`"
                        f" does not match that selected for the ERA5 variable {kpt_units_valid}"
                    )
            else:
                raise Exception(
                    f"Incompatible units between ERA5 and kpt for variable `{variable}`. "
                    "Please fix using the era5_to_kpt_units dictionary: "
                    f"ERA converted variable is {unit_guess}, kpt variable is {kpt_units}"
                )
        # single level variable
        if np.ndim(da_era5.values) == 1:
            ds_kpt[variable] = da_era5
            ds_kpt[variable].attrs.update(kpt_attributes[variable])
        # half level variable
        elif variable in ["zh", "presh"]:
            da_era5_on_half_levels = steffen_1d_no_ep_time(
                da_era5.values, ds_era5["level"].values, kpt_half_level_array
            )
            ds_kpt[variable] = (
                ("time", "nlevp1"),
                da_era5_on_half_levels,
                kpt_attributes[variable],
            )
        # full level variable
        else:
            da_era5_on_full_levels = steffen_1d_no_ep_time(
                da_era5.values, ds_era5["level"].values, kpt_full_level_array
            )
            ds_kpt[variable] = (
                ("time", "nlev"),
                da_era5_on_full_levels,
                kpt_attributes[variable],
            )
    # Simple unit fix fails for these variables
    # So these are added manually after checking
    # that units are compatible
    variables_to_manually_add = {
        "high_veg_type": "tvh_mean",
        "low_veg_type": "tvl_mean",
        "high_veg_lai": "lai_hv_mean",
        "low_veg_lai": "lai_lv_mean",
        "slor": "slor_mean",
        "q_skin": "src_mean",
        "snow": "sd_mean",
        "lsm": "lsm_mean",
    }
    for variable in variables_to_manually_add:
        ds_kpt[variable] = ds_era5[variables_to_manually_add[variable]]
        ds_kpt[variable].attrs.update(**kpt_attributes[variable])
    variables_to_centralise = {
        "msnswrf": "msnswrf_mean",
        "msnlwrf": "msnlwrf_mean",
        "mtnswrf": "mtnswrf_mean",
        "mtnlwrf": "mtnlwrf_mean",
        "mtnswrfcs": "mtnswrfcs_mean",
        "mtnlwrfcs": "mtnlwrfcs_mean",
        "msnswrfcs": "msnswrfcs_mean",
        "msnlwrfcs": "msnlwrfcs_mean",
        "mtdwswrf": "mtdwswrf_mean",
    }
    for variable in variables_to_centralise:
        this_central_estimate = central_estimate(
            ds_era5[variables_to_centralise[variable]].values
        )
        ds_kpt[variable] = (
            ("time"),
            this_central_estimate,
            kpt_attributes[variable],
        )
    # Soil moisture: combine levels
    swvl1 = ds_era5["swvl1_mean"].values
    swvl2 = ds_era5["swvl2_mean"].values
    swvl3 = ds_era5["swvl3_mean"].values
    swvl4 = ds_era5["swvl4_mean"].values
    q_soil = np.stack((swvl1, swvl2, swvl3, swvl4), axis=-1)
    ds_kpt["q_soil"] = (
        ("time", "nlevs"),
        q_soil,
        kpt_attributes["q_soil"],
    )
    # Soil temperature: combine levels
    stl1 = ds_era5["stl1_mean"].values
    stl2 = ds_era5["stl2_mean"].values
    stl3 = ds_era5["stl3_mean"].values
    stl4 = ds_era5["stl4_mean"].values
    t_soil = np.stack((stl1, stl2, stl3, stl4), axis=-1)
    ds_kpt["t_soil"] = (
        ("time", "nlevs"),
        t_soil,
        kpt_attributes["t_soil"],
    )
    # Soil thickness: combine levels
    h_soil = np.array([0.07, 0.21, 0.72, 1.89])
    ds_kpt["h_soil"] = (
        ("nlevs"),
        h_soil,
        kpt_attributes["h_soil"],
    )
    # Orography: derive from surface geopotential
    ds_kpt["orog"] = ds_era5["z_mean"] / rg
    ds_kpt["orog"].attrs.update(**kpt_attributes["orog"])
    # Heat roughness, derive from "flsr" variable
    ds_kpt["heat_rough"] = np.exp(ds_era5["flsr_mean"])
    ds_kpt["heat_rough"].attrs.update(**kpt_attributes["heat_rough"])
<<<<<<< HEAD
    # Apply correction to t_skin (see output files)
=======
>>>>>>> 82b791fa
    ds_kpt["t_skin"] = ds_era5["skt_mean"]
    ds_kpt["t_skin"].attrs.update(**kpt_attributes["t_skin"])
    # Surface fluxes: obtain from time mean in ERA data, do not change sign
    sfc_sens_flx = central_estimate(ds_era5["msshf_mean"].values)
    ds_kpt["sfc_sens_flx"] = (
        ("time"),
        sfc_sens_flx,
        kpt_attributes["sfc_sens_flx"],
    )
    sfc_lat_flx = central_estimate(ds_era5["mslhf_mean"].values)
    ds_kpt["sfc_lat_flx"] = (
        ("time"),
        sfc_lat_flx,
        kpt_attributes["sfc_lat_flx"],
    )
    # Final checks: are all variables present?
    ds_kpt["time_traj"] = (
        ds_era5["time"] - np.datetime64("1970-01-01T00:00")
    ) / np.timedelta64(1, "s")
    ds_kpt["time_traj"].attrs.update(**kpt_attributes["time_traj"])
    ds_kpt["DS"] = (("nDS"), ["Trajectory origin"], kpt_attributes["DS"])
    ds_kpt["timDS"] = (
        ("nDS"),
        [
            (ds_era5["origin_datetime"] - np.datetime64("1970-01-01T00:00"))
            / np.timedelta64(1, "s")
        ],
        kpt_attributes["timDS"],
    )
    ds_kpt["latDS"] = (("nDS"), [ds_era5["origin_lat"]], kpt_attributes["latDS"])
    ds_kpt["lonDS"] = (("nDS"), [ds_era5["origin_lon"]], kpt_attributes["lonDS"])
    # Change order of data, to confirm to other kpt input
    ds_kpt = ds_kpt.sortby("nlev", ascending=True)
    ds_kpt = ds_kpt.sortby("nlevp1", ascending=True)
    for var in kpt_attributes:
        if var not in ds_kpt:
            print(var + " is missing in the kpt formatted output")
    # Needs improvement still
    kpt_dict = {
        "campaign": metadata.campaign,
        "flight": metadata.case,
        "date": ds_era5["origin_datetime"].values.astype("str"),
        "source": "ERA5",
        "source_domain": "NEEDS ADDING",
        "source_grid": "grid0.1x0.1",
        # TODO: (Leif) these need adding, where should they come from?
        # "source_latsamp": ds_era5.sampling_method[1],
        # "source_lonsamp": ds_era5.sampling_method[1],
        "creator": f"{metadata.author} with https://github.com/EUREC4A-UK/lagtraj",
        "created": datetime.datetime.now().isoformat(),
        "wilting_point": 0.1715,
        "field_capacity": 0.32275,
        "t_skin_correct": "Skin temperature has been corrected "
        "by 1.000000. Motivation: value from IFS is actually "
        "the open SST, which is lower than the skin temperature.",
    }
    ds_kpt.attrs.update(**kpt_dict)
    return ds_kpt<|MERGE_RESOLUTION|>--- conflicted
+++ resolved
@@ -490,10 +490,6 @@
     # Heat roughness, derive from "flsr" variable
     ds_kpt["heat_rough"] = np.exp(ds_era5["flsr_mean"])
     ds_kpt["heat_rough"].attrs.update(**kpt_attributes["heat_rough"])
-<<<<<<< HEAD
-    # Apply correction to t_skin (see output files)
-=======
->>>>>>> 82b791fa
     ds_kpt["t_skin"] = ds_era5["skt_mean"]
     ds_kpt["t_skin"].attrs.update(**kpt_attributes["t_skin"])
     # Surface fluxes: obtain from time mean in ERA data, do not change sign
