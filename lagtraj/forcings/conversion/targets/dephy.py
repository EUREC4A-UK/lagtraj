"""This module contains:
    1. a list of the dephy variables as a dictionary
    2. the mapping between the internal lagtraj variables (era5) and dephy
    3. and a function to process the conversion
"""

import numpy as np
import xarray as xr

from ....domain.sources.era5.constants import cp, rlv
from ....utils.interpolation.methods import (
    central_estimate,
    cos_transition,
    steffen_1d_no_ep_time,
)
from ....utils.thermo import qvsi, qvsl, tref

EXPORT_KWARGS = dict(format="NETCDF3_CLASSIC")

dephy_variables = {
    "lat_traj": {"long_name": "Latitude", "units": "degrees_north"},
    "lon_traj": {"long_name": "Longitude", "units": "degrees_east"},
    "lat0_traj": {"long_name": "Initial latitude", "units": "degrees_north"},
    "lon0_traj": {"long_name": "Initial longitude", "units": "degrees_east"},
    "height": {"long_name": "Height above ground", "units": "m"},
    "pressure": {"long_name": "Pressure", "units": "Pa"},
    "u": {"long_name": "Zonal wind", "units": "m s-1"},
    "v": {"long_name": "Meridional wind", "units": "m s-1"},
    "temp": {"long_name": "Temperature", "units": "K"},
    "theta": {"long_name": "Potential temperature", "units": "K"},
    "thetal": {"long_name": "Liquid potential temperature", "units": "K"},
    "qv": {"long_name": "Specific humidity", "units": "kg kg-1"},
    "qt": {"long_name": "Total water content", "units": "kg kg-1"},
    "rv": {"long_name": "Water vapor mixing ratio", "units": "kg kg-1"},
    "rt": {"long_name": "Total water mixing ratio", "units": "kg kg-1"},
    "rl": {"long_name": "Liquid water mixing ratio", "units": "kg kg-1"},
    "ri": {"long_name": "Ice water mixing ratio", "units": "kg kg-1"},
    "ql": {"long_name": "Liquid water content", "units": "kg kg-1"},
    "qi": {"long_name": "Ice water content", "units": "kg kg-1"},
    "tke": {"long_name": "Turbulent kinetic energy", "units": "m2 s-2"},
    "time": {"long_name": "Forcing time"},
    "ps_forc": {"long_name": "Surface pressure for forcing", "units": "Pa"},
    "height_forc": {"long_name": "Height for forcing", "units": "m"},
    "pressure_forc": {"long_name": "Pressure for forcing", "units": "Pa"},
    "ug": {"long_name": "Geostrophic zonal wind", "units": "m s-1"},
    "vg": {"long_name": "Geostrophic meridional wind", "units": "m s-1"},
    "u_adv": {"long_name": "Zonal wind large-scale advection", "units": "m s-2"},
    "v_adv": {"long_name": "Meridional wind large-scale advection", "units": "m s-2"},
    "temp_adv": {"long_name": "Temperature large-scale advection", "units": "K s-1"},
    "theta_adv": {
        "long_name": "Potential temperature large-scale advection",
        "units": "K s-1",
    },
    "thetal_adv": {
        "long_name": "Liquid potential temperature large-scale advection",
        "units": "K s-1",
    },
    "temp_rad": {
        "long_name": "Radiative temperature large-scale tendency",
        "units": "K s-1",
    },
    "theta_rad": {
        "long_name": "Radiative potential temperature tendency",
        "units": "K s-1",
    },
    "thetal_rad": {
        "long_name": "Radiative liquid potential temperature tendency",
        "units": "K s-1",
    },
    "qv_adv": {
        "long_name": "Specific humidity large-scale advection",
        "units": "kg kg-1 s-1",
    },
    "qt_adv": {
        "long_name": "Total water content large-scale advection",
        "units": "kg kg-1 s-1",
    },
    "rv_adv": {
        "long_name": "Water vapor mixing ratio large-scale advection",
        "units": "kg kg-1 s-1",
    },
    "rt_adv": {
        "long_name": "Total water mixing ratio large-scale advection",
        "units": "kg kg-1 s-1",
    },
    "w": {"long_name": "Vertical velocity", "units": "m s-1"},
    "omega": {"long_name": "Pressure vertical velocity", "units": "Pa s-1"},
    "ts": {"long_name": "Surface temperature", "units": "K"},
    "ps": {"long_name": "Surface pressure", "units": "Pa"},
    "rh": {"long_name": "Relative humidity", "units": "%"},
    "temp_nudging": {"long_name": "Temperature for nudging", "units": "K"},
    "theta_nudging": {"long_name": "Potential temperature for nudging", "units": "K"},
    "thetal_nudging": {
        "long_name": "Liquid potential temperature for nudging",
        "units": "K",
    },
    "qv_nudging": {
        "long_name": "Specific humidity profile for nudging",
        "units": "kg kg-1",
    },
    "qt_nudging": {
        "long_name": "Total water content profile for nudging",
        "units": "kg kg-1",
    },
    "rv_nudging": {
        "long_name": "Water vapor mixing ratio profile for nudging",
        "units": "kg kg-1",
    },
    "rt_nudging": {
        "long_name": "Total water mixing ratio profile for nudging",
        "units": "kg kg-1",
    },
    "u_nudging": {"long_name": "Zonal wind profile for nudging", "units": "m s-1"},
    "v_nudging": {"long_name": "Meridional wind profile for nudging", "units": "m s-1"},
    "nudging_inv_u_traj": {
        "long_name": "Inverse nudging time profile for zonal wind",
        "units": "s-1",
    },
    "nudging_inv_v_traj": {
        "long_name": "Inverse nudging time profile for meridional wind",
        "units": "s-1",
    },
    "nudging_inv_temp_traj": {
        "long_name": "Inverse nudging time profile for temperature",
        "units": "s-1",
    },
    "nudging_inv_theta_traj": {
        "long_name": "Inverse nudging time profile for potential temperature",
        "units": "s-1",
    },
    "nudging_inv_thetal_traj": {
        "long_name": "Inverse nudging time profile for liquid potential temperature",
        "units": "s-1",
    },
    "nudging_inv_qv_traj": {
        "long_name": "Inverse nudging time profile for specific humidity",
        "units": "s-1",
    },
    "nudging_inv_qt_traj": {
        "long_name": "Inverse nudging time profile for total water content",
        "units": "s-1",
    },
    "nudging_inv_rv_traj": {
        "long_name": "Inverse nudging time profile for water vapor mixing ratio",
        "units": "s-1",
    },
    "nudging_inv_rt_traj": {
        "long_name": "Inverse nudging time profile for total water mixing ratio",
        "units": "s-1",
    },
    "sfc_sens_flx": {
        "long_name": "Surface sensible heat flux (positive upward)",
        "units": "W m-2",
    },
    "sfc_lat_flx": {
        "long_name": "Surface latent heat flux (positive upward)",
        "units": "W m-2",
    },
    "wpthetap": {
        "long_name": "Surface flux of potential temperature",
        "units": "K m s-1",
    },
    "wpqvp": {
        "long_name": "Surface flux of water vapor specific humidity",
        "units": "m s-1",
    },
    "wpqtp": {
        "long_name": "Surface flux of total water specific humidity",
        "units": "m s-1",
    },
    "wprvp": {
        "long_name": "Surface flux of water vapor mixing ratio",
        "units": "m s-1",
    },
    "wprtp": {
        "long_name": "Surface flux of total water mixing ratio",
        "units": "m s-1",
    },
    "z0_traj": {"units": "m", "long_name": "Roughness length for momentum"},
    "z0th_traj": {"units": "m", "long_name": "Roughness length for heat"},
    "ustar": {"units": "m s-1", "long_name": "Surface friction velocity"},
    "msnswrf": {
        "units": "W m-2",
        "long_name": "Mean surface net short-wave radiation flux",
    },
    "msnlwrf": {
        "units": "W m-2",
        "long_name": "Mean surface net long-wave radiation flux",
    },
    "mtnswrf": {
        "units": "W m-2",
        "long_name": "Mean top net short-wave radiation flux",
    },
    "mtnlwrf": {"units": "W m-2", "long_name": "Mean top net long-wave radiation flux"},
    "mtnswrfcs": {
        "units": "W m-2",
        "long_name": "Mean top net short-wave radiation flux, clear sky",
    },
    "mtnlwrfcs": {
        "units": "W m-2",
        "long_name": "Mean top net long-wave radiation flux, clear sky",
    },
    "msnswrfcs": {
        "units": "W m-2",
        "long_name": "Mean surface net short-wave radiation flux, clear sky",
    },
    "msnlwrfcs": {
        "units": "W m-2",
        "long_name": "Mean surface net long-wave radiation flux, clear sky",
    },
    "mtdwswrf": {
        "units": "W m-2",
        "long_name": "Mean top downward short-wave radiation flux",
    },
    "u_traj": {"units": "m s-1", "long_name": "Zonal wind speed of trajectory"},
    "v_traj": {"units": "m s-1", "long_name": "Meridional wind speed of trajectory"},
    "albedo_traj": {"units": "0-1", "long_name": "albedo"},
    "q_skin_traj": {"units": "m of water", "long_name": "skin reservoir content"},
}

# era5 units : dephy units
# we replace era5 units here
era5_to_dephy_units = {
    "m s**-1": "m s-1",
    "Pa s**-1": "Pa s-1",
    "m s**-1 s**-1": "m s-2",
    "metres": "m",
    "kg kg**-1": "kg kg-1",
    "K s**-1": "K s-1",
    "kg kg**-1 s**-1": "kg kg-1 s-1",
    "W m**-2": "W m-2",
    "1": "0-1",
}

# dephy variable : era5 variable
# we loop over dephy variables here
dephy_from_era5_initial_variables = {
    "lat0_traj": "lat",
    "lon0_traj": "lon",
    "height": "height_h_local",
    "pressure": "p_h_mean",
    "u": "u_mean",
    "v": "v_mean",
    "temp": "t_mean",
    "theta": "theta_mean",
    "thetal": "theta_l_mean",
    "qv": "q_mean",
    "qt": "q_t_mean",
    "rv": "r_v_mean",
    "rt": "r_t_mean",
    "rl": "r_l_mean",
    "ri": "r_i_mean",
    "ql": "clwc_mean",
    "qi": "ciwc_mean",
    "ps": "sp_mean",
}


# dephy variable : era5 variable
# we loop over dephy variables here
dephy_from_era5_forcing_variables = {
    "lat_traj": "lat",
    "lon_traj": "lon",
    "ps_forc": "sp_mean",
    "height_forc": "height_h_mean",
    "pressure_forc": "p_h_mean",
    "ug": "u_g",
    "vg": "v_g",
    "u_adv": "dudt_adv",
    "v_adv": "dvdt_adv",
    "temp_adv": "dtdt_adv",
    "theta_adv": "dthetadt_adv",
    "thetal_adv": "dtheta_ldt_adv",
    "qv_adv": "dqdt_adv",
    "qt_adv": "dq_tdt_adv",
    "rv_adv": "dr_vdt_adv",
    "rt_adv": "dr_tdt_adv",
    "w": "w_corr_mean",
    "omega": "w_pressure_corr_mean",
    "temp_nudging": "t_mean",
    "theta_nudging": "theta_mean",
    "thetal_nudging": "theta_l_mean",
    "qv_nudging": "q_mean",
    "qt_nudging": "q_t_mean",
    "rv_nudging": "r_v_mean",
    "rt_nudging": "r_t_mean",
    "u_nudging": "u_mean",
    "v_nudging": "v_mean",
    "ustar": "zust_mean",
    "z0_traj": "fsr_mean",
    "u_traj": "u_traj",
    "v_traj": "v_traj",
    "albedo_traj": "fal_mean",
}


def _rh_dephy(tt, pp, qt):
    """relative humidity, switching from liquid to ice at tref"""
    return xr.where(tt < tref, 100.0 * qt / qvsi(tt, pp), 100.0 * qt / qvsl(tt, pp))


def from_era5(ds_era5, da_levels, parameters, metadata):
    def init_field_dephy(field, variable):
        if np.ndim(field) == 1:
            return (
                ("t0", "lat", "lon"),
                field[:, None, None],
                dephy_variables[variable],
            )
        elif np.ndim(field) == 2:
            steffen_field = steffen_1d_no_ep_time(
                field, ds_era5["level"].values, dephy_level_array
            )
            return (
                ("t0", "lev", "lat", "lon"),
                steffen_field[:, :, None, None],
                dephy_variables[variable],
            )
        else:
            raise Exception("wrong dimension for dephy init field")

    def forcing_field_dephy(field, variable):
        if np.ndim(field) == 1:
            return (
                ("time", "lat", "lon"),
                field[:, None, None],
                dephy_variables[variable],
            )
        elif np.ndim(field) == 2:
            steffen_field = steffen_1d_no_ep_time(
                field, ds_era5["level"].values, dephy_level_array
            )
            return (
                ("time", "lev", "lat", "lon"),
                steffen_field[:, :, None, None],
                dephy_variables[variable],
            )
        else:
            raise Exception("wrong dimension for dephy forcing field")

    def unit_check(unit_guess, variable):
        if not unit_guess == dephy_variables[variable]["units"]:
            except_str = (
                "Incompatible units between ERA5 and dephy for variable "
                + variable
                + ". Please fix using the fix_era5_to_dephy_units dictionary:"
                + "ERA converted variable is "
                + unit_guess
                + ", dephy variable is "
                + dephy_variables[variable]["units"]
            )
            raise Exception(except_str)

    """Obtain a dephy input file from era5 variable set at high resolution"""
    dephy_level_array = da_levels.values
    dephy_level_coord = {
        "lev": (
            "lev",
            da_levels.values,
            {"long_name": "altitude", "units": "m"},
        ),
    }
    dephy_t0_coord = {
        "t0": ("t0", [ds_era5.time.values[0]], {"long_name": "Initial time"})
    }
    dephy_time_coord = {
        "time": ("time", ds_era5.time.values, {"long_name": "Forcing time"})
    }
    dephy_lat_coord = {
        "lat": ("lat", [np.nan], {"long_name": "Latitude", "units": "degrees_north"})
    }
    dephy_lon_coord = {
        "lon": ("lon", [np.nan], {"long_name": "Longitude", "units": "degrees_east"})
    }
    ds_dephy = xr.Dataset(
        coords={
            **dephy_time_coord,
            **dephy_t0_coord,
            **dephy_level_coord,
            **dephy_lat_coord,
            **dephy_lon_coord,
        }
    )
    # Variables from dictionary
    # Including unit checks
    for variable in dephy_from_era5_initial_variables:
        era5_var = dephy_from_era5_initial_variables[variable]
        da_era5 = ds_era5[era5_var].isel(time=[0])
        # perform units check
        unit_guess = era5_to_dephy_units.get(da_era5.units, da_era5.units)
        unit_check(unit_guess, variable)
        ds_dephy[variable] = init_field_dephy(da_era5.values, variable)
    for variable in dephy_from_era5_forcing_variables:
        era5_var = dephy_from_era5_forcing_variables[variable]
        da_era5 = ds_era5[era5_var]
        # perform units check
        unit_guess = era5_to_dephy_units.get(da_era5.units, da_era5.units)
        unit_check(unit_guess, variable)
        ds_dephy[variable] = forcing_field_dephy(da_era5.values, variable)
    variables_to_centralise = {
        "msnswrf": "msnswrf_mean",
        "msnlwrf": "msnlwrf_mean",
        "mtnswrf": "mtnswrf_mean",
        "mtnlwrf": "mtnlwrf_mean",
        "mtnswrfcs": "mtnswrfcs_mean",
        "mtnlwrfcs": "mtnlwrfcs_mean",
        "msnswrfcs": "msnswrfcs_mean",
        "msnlwrfcs": "msnlwrfcs_mean",
        "mtdwswrf": "mtdwswrf_mean",
    }
    for variable in variables_to_centralise:
        this_central_estimate = central_estimate(
            ds_era5[variables_to_centralise[variable]].values
        )
        ds_dephy[variable] = forcing_field_dephy(this_central_estimate, variable)
    q_skin_field = ds_era5["src_mean"].values
    ds_dephy["q_skin_traj"] = forcing_field_dephy(q_skin_field, "q_skin_traj")
    # TKE (initial field) set to zero
    da_tke = 0.0 * ds_era5["u_mean"].isel(time=[0]) * ds_era5["u_mean"].isel(time=[0])
    ds_dephy["tke"] = init_field_dephy(da_tke.values, "tke")
    # Radiative tendencies, all-sky, combine SW and LW
    da_mtt = ds_era5["mttswr_mean"] + ds_era5["mttlwr_mean"]
    ds_dephy["temp_rad"] = forcing_field_dephy(da_mtt.values, "temp_rad")
    # In order to get theta/thetal tendencies, multiply by the exner function derived as theta/T
    da_mthetat = da_mtt * (ds_era5["theta_mean"] / ds_era5["t_mean"])
    ds_dephy["theta_rad"] = forcing_field_dephy(da_mthetat.values, "theta_rad")
    ds_dephy["thetal_rad"] = forcing_field_dephy(da_mthetat.values, "thetal_rad")
    # Heat roughness, derive from "flsr" variable
    z0th_traj = np.exp(ds_era5["flsr_mean"].values)
    ds_dephy["z0th_traj"] = forcing_field_dephy(z0th_traj, "z0th_traj")
<<<<<<< HEAD
    # Include same t_skin correction used for DALES, may need further work
=======
>>>>>>> 82b791fa
    ts = ds_era5["skt_mean"].values
    ds_dephy["ts"] = forcing_field_dephy(ts, "ts")
    # Surface fluxes: obtain from time mean in ERA data, change sign for dephy!
    sfc_sens_flx = -central_estimate(ds_era5["msshf_mean"].values)
    ds_dephy["sfc_sens_flx"] = forcing_field_dephy(sfc_sens_flx, "sfc_sens_flx")
    sfc_lat_flx = -central_estimate(ds_era5["mslhf_mean"].values)
    ds_dephy["sfc_lat_flx"] = forcing_field_dephy(sfc_lat_flx, "sfc_lat_flx")
    wpthetap = (
        (sfc_sens_flx / (cp * ds_era5["rho_mean"].sel(level=0.0)))
        * (ds_era5["theta_mean"].sel(level=0.0) / ds_era5["t_mean"].sel(level=0.0))
    ).values
    ds_dephy["wpthetap"] = forcing_field_dephy(wpthetap, "wpthetap")
    wpqvp = (sfc_lat_flx / (rlv * ds_era5["rho_mean"].sel(level=0.0))).values
    ds_dephy["wpqvp"] = forcing_field_dephy(wpqvp, "wpqvp")
    wpqtp = wpqvp
    ds_dephy["wpqtp"] = forcing_field_dephy(wpqtp, "wpqtp")
    # Ratio of fluxes (mixing ratio vs. specific humidity) is same for all fluxes
    moisture_ratio = (
        ds_era5["r_t_mean"].sel(level=0.0) / ds_era5["q_t_mean"].sel(level=0.0)
    ).values
    wprvp = wpqvp * moisture_ratio
    ds_dephy["wprvp"] = forcing_field_dephy(wprvp, "wprvp")
    wprtp = wpqtp * moisture_ratio
    ds_dephy["wprtp"] = forcing_field_dephy(wprtp, "wprtp")
    rh = _rh_dephy(ds_dephy["temp"], ds_dephy["pressure"], ds_dephy["qt"])
    ds_dephy["rh"] = init_field_dephy(rh.values[:, :, 0, 0], "rh")

    def _calc_inv_time_inversion(rh, thetal, height_array, nudging_parameters):
        len_temp = np.shape(rh)[0]
        len_lat = np.shape(rh)[2]
        len_lon = np.shape(rh)[3]
        inv_time_array = np.zeros(np.shape(rh), np.double)
        nudging_height = nudging_parameters.height
        nudging_transition = nudging_parameters.transition
        nudging_time = nudging_parameters.time
        drhdz = (rh[:, 1:, :, :] - rh[:, :-1, :, :]) / (
            height_array[:, 1:, :, :] - height_array[:, :-1, :, :]
        )
        dthetaldz = (thetal[:, 1:, :, :] - thetal[:, :-1, :, :]) / (
            height_array[:, 1:, :, :] - height_array[:, :-1, :, :]
        )
        product_of_gradients = (
            drhdz
            * dthetaldz
            * (0.5 * (height_array[:, 1:, :, :] + height_array[:, :-1, :, :]) < 5000.0)
        )
        for this_time in range(len_temp):
            for this_lat in range(len_lat):
                for this_lon in range(len_lon):
                    height_argmin = np.argmin(
                        product_of_gradients[this_time, :, this_lat, this_lon]
                    )
                    inversion_height = (
                        0.5
                        * (
                            height_array[this_time, 1:, this_lat, this_lon]
                            + height_array[this_time, :-1, this_lat, this_lon]
                        )[height_argmin]
                    )
                    relative_height = (
                        height_array[this_time, :, this_lat, this_lon]
                        - inversion_height
                        - nudging_height
                    )
                    div_factor = cos_transition(
                        relative_height,
                        0.5 * nudging_transition,
                        -0.5 * nudging_transition,
                    )
                    inv_time_array[this_time, :, this_lat, this_lon] = (
                        div_factor / nudging_time
                    )
        return inv_time_array

    def nudging_inv_time_prof(nudging_parameters, variable):
        height_array = ds_dephy["height_forc"].values
        nudging_method = nudging_parameters.method
        nudging_time = nudging_parameters.time
        nudging_height = nudging_parameters.height
        nudging_transition = nudging_parameters.transition
        if nudging_method is None:
            inv_time_array = 0.0 * height_array
        elif nudging_method == "inversion":
            ds_temp = xr.Dataset(
                coords={
                    **dephy_time_coord,
                    **dephy_level_coord,
                    **dephy_lat_coord,
                    **dephy_lon_coord,
                }
            )
            # get full time evolution of variables otherwise only use in initialisation
            temp_variables = ["temp", "pressure", "qt", "thetal"]
            for variable in temp_variables:
                era5_var = dephy_from_era5_initial_variables[variable]
                da_era5 = ds_era5[era5_var]
                # perform units check
                unit_guess = era5_to_dephy_units.get(da_era5.units, da_era5.units)
                unit_check(unit_guess, variable)
                ds_temp[variable] = forcing_field_dephy(da_era5.values, variable)
            rh_time = _rh_dephy(ds_temp["temp"], ds_temp["pressure"], ds_temp["qt"])
            print(rh_time)
            inv_time_array = _calc_inv_time_inversion(
                rh_time.values,
                ds_temp["thetal"].values,
                height_array,
                nudging_parameters,
            )
        elif nudging_method == "cos":
            div_factor = cos_transition(
                height_array,
                nudging_height + 0.5 * nudging_transition,
                nudging_height - 0.5 * nudging_transition,
            )
            inv_time_array = div_factor / nudging_time
        else:
            raise Exception(
                "Method for calculating inverse nudging time profile undefined"
            )
        return (
            ("time", "lev", "lat", "lon"),
            inv_time_array,
            dephy_variables[variable],
        )

    nudging_parameters_momentum_traj = parameters.nudging_parameters_momentum_traj
    nudging_parameters_scalar_traj = parameters.nudging_parameters_scalar_traj
    ds_dephy["nudging_inv_u_traj"] = nudging_inv_time_prof(
        nudging_parameters_momentum_traj, "nudging_inv_u_traj"
    )
    ds_dephy["nudging_inv_v_traj"] = nudging_inv_time_prof(
        nudging_parameters_momentum_traj, "nudging_inv_v_traj"
    )
    ds_dephy["nudging_inv_temp_traj"] = nudging_inv_time_prof(
        nudging_parameters_scalar_traj, "nudging_inv_temp_traj"
    )
    ds_dephy["nudging_inv_theta_traj"] = nudging_inv_time_prof(
        nudging_parameters_scalar_traj, "nudging_inv_theta_traj"
    )
    ds_dephy["nudging_inv_thetal_traj"] = nudging_inv_time_prof(
        nudging_parameters_scalar_traj, "nudging_inv_thetal_traj"
    )
    ds_dephy["nudging_inv_qv_traj"] = nudging_inv_time_prof(
        nudging_parameters_scalar_traj, "nudging_inv_qv_traj"
    )
    ds_dephy["nudging_inv_qt_traj"] = nudging_inv_time_prof(
        nudging_parameters_scalar_traj, "nudging_inv_qt_traj"
    )
    ds_dephy["nudging_inv_rv_traj"] = nudging_inv_time_prof(
        nudging_parameters_scalar_traj, "nudging_inv_rv_traj"
    )
    ds_dephy["nudging_inv_rt_traj"] = nudging_inv_time_prof(
        nudging_parameters_scalar_traj, "nudging_inv_rt_traj"
    )

    # Final checks: are all variables present?
    for var in dephy_variables:
        if var not in ds_dephy:
            print(var + " is missing in the dephy formatted output")
    # Needs improvement

    dephy_dictionary = {
        "Conventions": "CF-1.0",
        "comment": metadata.comment,
        "reference": metadata.reference,
        "author": metadata.author,
        "modifications": metadata.modifications,
        "case": metadata.campaign + " " + metadata.case,
        "script": "https://github.com/EUREC4A-UK/lagtraj",
        "startDate": ds_dephy["time"][0].values.astype("str"),
        "endDate": ds_dephy["time"][-1].values.astype("str"),
        "adv_temp": parameters.adv_temp,
        "adv_theta": parameters.adv_theta,
        "adv_thetal": parameters.adv_thetal,
        "adv_qv": parameters.adv_qv,
        "adv_qt": parameters.adv_qt,
        "adv_rv": parameters.adv_rv,
        "adv_rt": parameters.adv_rt,
        "rad_temp": parameters.rad_temp,
        "rad_theta": parameters.rad_theta,
        "rad_thetal": parameters.rad_thetal,
        "forc_omega": parameters.forc_omega,
        "forc_w": parameters.forc_w,
        "forc_geo": parameters.forc_geo,
        "nudging_u": parameters.nudging_u,
        "nudging_v": parameters.nudging_v,
        "nudging_temp": parameters.nudging_temp,
        "nudging_theta": parameters.nudging_theta,
        "nudging_thetal": parameters.nudging_thetal,
        "nudging_qv": parameters.nudging_qv,
        "nudging_qt": parameters.nudging_qt,
        "nudging_rv": parameters.nudging_rv,
        "nudging_rt": parameters.nudging_rt,
        "z_nudging_u": np.nan,
        "z_nudging_v": np.nan,
        "z_nudging_temp": np.nan,
        "z_nudging_theta": np.nan,
        "z_nudging_thetal": np.nan,
        "z_nudging_qv": np.nan,
        "z_nudging_qt": np.nan,
        "z_nudging_rv": np.nan,
        "z_nudging_rt": np.nan,
        "p_nudging_u": np.nan,
        "p_nudging_v": np.nan,
        "p_nudging_temp": np.nan,
        "p_nudging_theta": np.nan,
        "p_nudging_thetal": np.nan,
        "p_nudging_qv": np.nan,
        "p_nudging_qt": np.nan,
        "p_nudging_rv": np.nan,
        "p_nudging_rt": np.nan,
        "zorog": 0.0,
        "z0": np.nan,
        "surfaceType": parameters.surfaceType,
        "surfaceForcing": parameters.surfaceForcing,
        "surfaceForcingWind": parameters.surfaceForcingWind,
    }
    ds_dephy.attrs.update(dephy_dictionary)
    if parameters.inversion_nudging is not None:
        if parameters.inversion_nudging in [0, 1]:
            ds_inversion = {
                "inversion_nudging": parameters.inversion_nudging,
                "inversion_nudging_height_above": parameters.inversion_nudging_height_above,
                "inversion_nudging_transition": parameters.inversion_nudging_transition,
                "inversion_nudging_time": parameters.inversion_nudging_time,
            }
        else:
            raise NotImplementedError(
                f"Inversion nudging `{inversion_nudging}` not implemented"
            )
        ds_dephy.attrs.update(ds_inversion)
    return ds_dephy<|MERGE_RESOLUTION|>--- conflicted
+++ resolved
@@ -428,10 +428,6 @@
     # Heat roughness, derive from "flsr" variable
     z0th_traj = np.exp(ds_era5["flsr_mean"].values)
     ds_dephy["z0th_traj"] = forcing_field_dephy(z0th_traj, "z0th_traj")
-<<<<<<< HEAD
-    # Include same t_skin correction used for DALES, may need further work
-=======
->>>>>>> 82b791fa
     ts = ds_era5["skt_mean"].values
     ds_dephy["ts"] = forcing_field_dephy(ts, "ts")
     # Surface fluxes: obtain from time mean in ERA data, change sign for dephy!
