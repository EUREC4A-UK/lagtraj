--- conflicted
+++ resolved
@@ -1,19 +1,12 @@
 [metadata]
 name = lagtraj
 version = attr: lagtraj.__version__
-<<<<<<< HEAD
-author = Leif Denby, Steef Boeing
-author_email = leif@denby.eu
-=======
 author = Leif Denby
 author_email = l.c.denby[at]leeds.ac.uk
->>>>>>> 9ab953b2
 description = Python trajectory code for Lagrangian simulations
 long_description = file: README.md
 long_description_content_type = text/markdown
 url = https://github.com/EUREC4A-UK/lagtraj
-<<<<<<< HEAD
-=======
 
 [options]
 packages=find:
@@ -40,8 +33,6 @@
 [options.extras_require]
 test =
   pytest
-  nbval
-  nb-black
 dev =
   %(test)s
   pre-commit
@@ -54,40 +45,4 @@
 ignore = E203, E501, W503
 
 [isort]
-profile=black
->>>>>>> 9ab953b2
-
-[options]
-packages=find:
-install_requires =
-  xarray>=0.16.0
-  netCDF4
-  datetime
-  numpy
-  pyyaml
-  cdsapi
-  pandas!=1.0.5  # datetime indexing broken with 1.1.0, https://github.com/pydata/xarray/issues/4283
-  scipy
-  dask[array]
-  asciitree
-  isodate
-  psutil
-  semver==2.13.0
-
-<<<<<<< HEAD
-[options.packages.find]
-where=.
-
-[options.extras_require]
-test =
-  pytest
-lint =
-  pre-commit
-dev =
-  %(test)s
-  %(lint)s
-  ipython
-=======
-[build-system]
-requires = ["setuptools>=45", "wheel", "setuptools_scm>=6.2"]
->>>>>>> 9ab953b2
+profile=black