--- conflicted
+++ resolved
@@ -2,7 +2,6 @@
 import sys
 from pathlib import Path
 import difflib
-import tempfile
 import shutil
 
 
@@ -27,39 +26,17 @@
 """
 
 
-<<<<<<< HEAD
 def load_definition(input_name, input_type, root_data_path, required_fields, input_subtype=None):
-    if input_name.startswith("lagtraj://"):
-=======
-def load_definition(input_name, input_type, root_data_path, required_fields):
     params = None
     input_path = None
     requesting_lagtraj_bundled_input = input_name.startswith("lagtraj://")
 
     if requesting_lagtraj_bundled_input:
->>>>>>> b51c63fe
         try:
             input_name = input_name.replace("lagtraj://", "")
             input_path = input_examples.get_path(
                 input_name=input_name, input_type=input_type
             )
-<<<<<<< HEAD
-
-            input_local_path = build_input_definition_path(
-                root_data_path=root_data_path,
-                input_name=input_name,
-                input_type=input_type,
-                input_subtype=input_subtype,
-            )
-
-            if not input_local_path.exists():
-                input_local_path.parent.mkdir(exist_ok=True, parents=True)
-                with open(input_local_path, "w") as fh:
-                    fh.write(yaml.dump(params))
-
-            input_name = input_name
-=======
->>>>>>> b51c63fe
         except input_examples.LagtrajExampleDoesNotExist:
             input_type_plural = DATA_TYPE_PLURAL[input_type]
             print(
@@ -93,7 +70,7 @@
                 lagtraj_input_examples = list(
                     get_available_input_examples(input_types=[input_type])
                 )
-                s = ", ".join(lagtraj_input_examples[:3])  #  show the first three only
+                s = ", ".join(lagtraj_input_examples[:3])  # show the first three only
                 raise Exception(
                     "The yaml input-file you provided does not"
                     " exist in the correct direction structure."
