--- conflicted
+++ resolved
@@ -197,9 +197,6 @@
 $> python -m lagtraj.forcing.create lagtraj://eurec4a_20200202_12_lag --convert lagtraj://dephy
 ```
 
-<<<<<<< HEAD
-# Contributing and comments
-=======
 This will create the un-converted forcing in
 `data/forcings/eurec4a_20200202_12_lag.nc`, the converted on in
 `data/forcings/eurec4a_20200202_12_lag.dephy.nc` and the conversion definition
@@ -249,7 +246,8 @@
 Considerations:
 
 - may need whole domain for plotting
->>>>>>> 78dcab75
+
+# Contributing and comments
 
 Please feel free to [open an
 issue](https://github.com/EUREC4A-UK/lagtraj/issues/new) if you have any
