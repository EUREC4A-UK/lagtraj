import datetime
from pathlib import Path
from time import sleep

import dateutil.parser

from .. import DEFAULT_ROOT_DATA_PATH
from ..trajectory.load import load_definition as load_traj_definition
from . import LatLonBoundingBox, LatLonSamplingResolution, build_domain_data_path
from .load import load_definition
from .sources import era5


def download(
    data_path,
    source,
    start_date,
    end_date,
    bbox,
    latlon_sampling,
    version,
    overwrite_existing=False,
):
    """
    Download all data from a given `source` (fx `era5`) to `data_path` over time
    range `start_date` to `end_date`, in `bbox` with `latlon_sampling` and store it
    with `version` as the version of this domain.
    """

    if source.lower() == "era5":
        era5.download_data(
            path=data_path,
            start_date=start_date,
            end_date=end_date,
            bbox=bbox,
            latlon_sampling=latlon_sampling,
            overwrite_existing=overwrite_existing,
            version=version,
        )
    else:
        raise NotImplementedError(
            "Source type `{}` unknown. Should for example be 'era5'".format(source)
        )


def download_named_domain(
    data_path, name, start_date, end_date, overwrite_existing=False
):
    domain_params = load_definition(domain_name=name, data_path=data_path)

    bbox = LatLonBoundingBox(
        lat_min=domain_params["lat_min"],
        lon_min=domain_params["lon_min"],
        lat_max=domain_params["lat_max"],
        lon_max=domain_params["lon_max"],
    )

    latlon_sampling = LatLonSamplingResolution(
        lat=domain_params["lat_samp"], lon=domain_params["lon_samp"]
    )

    domain_data_path = build_domain_data_path(
        root_data_path=data_path, domain_name=domain_params["name"]
    )

    download(
        data_path=domain_data_path,
        source=domain_params["source"],
        start_date=start_date,
        end_date=end_date,
        bbox=bbox,
        latlon_sampling=latlon_sampling,
        overwrite_existing=overwrite_existing,
        version=domain_params["version"],
    )


def _find_missing_files(root_data_path, domain_name, start_date, end_date):
    """
    For the selected data source return a list of the files that haven't yet been downloaded
    """
    domain_params = load_definition(domain_name=domain_name, data_path=root_data_path)
    source = domain_params["source"]

    domain_data_path = build_domain_data_path(
        root_data_path=root_data_path, domain_name=domain_params["name"]
    )

    bbox = LatLonBoundingBox(
        lat_min=domain_params["lat_min"],
        lon_min=domain_params["lon_min"],
        lat_max=domain_params["lat_max"],
        lon_max=domain_params["lon_max"],
    )

    latlon_sampling = LatLonSamplingResolution(
        lat=domain_params["lat_samp"], lon=domain_params["lon_samp"]
    )

    if source.lower() == "era5":
        return era5.find_missing_files(
            path=domain_data_path,
            start_date=start_date,
            end_date=end_date,
            bbox=bbox,
            latlon_sampling=latlon_sampling,
        )
    else:
        raise NotImplementedError(
            "Source type `{}` unknown. Should for example be 'era5'".format(source)
        )


def download_complete(root_data_path, domain_name, start_date, end_date):
    """
    Check that all files have been downloaded and that they contain the data in
    the expected date range
    """
    missing_files = _find_missing_files(
        root_data_path=root_data_path,
        domain_name=domain_name,
        start_date=start_date,
        end_date=end_date,
    )
    return len(missing_files) == 0


def list_files_still_to_download(root_data_path, domain_name, start_date, end_date):
    """
    Print out the files that haven't yet been downloaded
    """
    missing_files = _find_missing_files(
        root_data_path=root_data_path,
        domain_name=domain_name,
        start_date=start_date,
        end_date=end_date,
    )
    if len(missing_files) == 0:
        print("All files downloaded!")
    else:
        print("The following datafiles would be requested for download:")
        for item in missing_files:
            print(f"\t{item['source']}: {item['filepath'].name}")


def _parse_date(s):
    return dateutil.parser.parse(s).date()


def _make_cli_argparser(timedomain_lookup):
    import argparse

    argparser = argparse.ArgumentParser()
    if timedomain_lookup == "by_arguments":
        argparser.add_argument("domain")
        argparser.add_argument("start_date", type=_parse_date)
        argparser.add_argument("end_date", type=_parse_date)
    elif timedomain_lookup == "by_trajectory":
        argparser.add_argument("trajectory")
    else:
        raise NotImplementedError(timedomain_lookup)

    argparser.add_argument(
        "-d", "--data-path", default=DEFAULT_ROOT_DATA_PATH, type=Path
    )
    argparser.add_argument(
        "-o", "--overwrite", dest="l_overwrite", action="store_true", default=False
    )
    argparser.add_argument(
        "--retry-rate",
        default=None,
        type=float,
        help="Retry time delay (in minutes) when some files are still processing",
    )
    argparser.add_argument(
        "--dry-run",
        default=False,
        action="store_true",
        help="Don't actually make any data requests, only list the ones that would be made",
    )

    return argparser


def _run_cli(args=None, timedomain_lookup="by_arguments"):
    argparser = _make_cli_argparser(timedomain_lookup=timedomain_lookup)
    args = argparser.parse_args(args=args)

    if timedomain_lookup == "by_arguments":
        domain = args.domain
        start_date = args.start_date
        end_date = args.end_date
    elif timedomain_lookup == "by_trajectory":
        traj_defn = load_traj_definition(
            root_data_path=args.data_path, name=args.trajectory
        )
        domain = traj_defn.domain
        t_min = traj_defn.origin.datetime - traj_defn.duration.backward
        t_max = traj_defn.origin.datetime + traj_defn.duration.forward
        # downloads are done by date, so we just extract the date here to
        # ensure the whole day is made available
        start_date = t_min.date()
        end_date = t_max.date()
    else:
        raise NotImplementedError(timedomain_lookup)

    if args.dry_run:
        list_files_still_to_download(
            root_data_path=args.data_path,
            domain_name=domain,
            start_date=start_date,
            end_date=end_date,
        )
        return

    def _download_complete():
        return download_complete(
            args.data_path,
            domain_name=domain,
            start_date=start_date,
            end_date=end_date,
        )

    def attempt_download():
        download_named_domain(
            data_path=args.data_path,
            name=domain,
            start_date=start_date,
            end_date=end_date,
            overwrite_existing=args.l_overwrite,
        )

<<<<<<< HEAD
    if args.dry_run:
        list_files_still_to_download(
            root_data_path=args.data_path,
            domain_name=domain,
            start_date=start_date,
            end_date=end_date,
        )
        return

    if args.retry_rate is not None:
        while True:
            attempt_download()
            if download_complete(
                args.data_path,
                domain_name=domain,
                start_date=start_date,
                end_date=end_date,
            ):
                break
            else:
                t_now = datetime.datetime.now()
                t_now_s = t_now.strftime("%Y%m%dT%H%M")
                print(f"{t_now_s}: Sleeping {args.retry_rate}min...")
                sleep(args.retry_rate * 60.0)
                print("Retrying download")
    else:
=======
    while not _download_complete():
>>>>>>> 7235cacf
        attempt_download()
        if args.retry_rate is None:
            break
        else:
            t_now = datetime.datetime.now()
            t_now_s = t_now.strftime("%Y%m%dT%H%M")
            print(f"{t_now_s}: Sleeping {args.retry_rate}min...")
            sleep(args.retry_rate * 60.0)
            print("Retrying download")


def cli(args):
    _run_cli(args=args, timedomain_lookup="by_arguments")


def has_data_for_cli_command(args):
    argparser = _make_cli_argparser(timedomain_lookup="by_arguments")
    args = argparser.parse_args(args=args)

    missing_files = _find_missing_files(
        root_data_path=args.data_path,
        domain_name=args.domain,
        start_date=args.start_date,
        end_date=args.end_date,
    )
    return len(missing_files) == 0


def cli(args):
    _run_cli(args=args, timedomain_lookup="by_arguments")


def has_data_for_cli_command(args):
    argparser = _make_cli_argparser(timedomain_lookup="by_arguments")
    args = argparser.parse_args(args=args)

    missing_files = _find_missing_files(
        root_data_path=args.data_path,
        domain_name=args.domain,
        start_date=args.start_date,
        end_date=args.end_date,
    )
    return len(missing_files) == 0


if __name__ == "__main__":
    cli(args=None)<|MERGE_RESOLUTION|>--- conflicted
+++ resolved
@@ -230,36 +230,7 @@
             overwrite_existing=args.l_overwrite,
         )
 
-<<<<<<< HEAD
-    if args.dry_run:
-        list_files_still_to_download(
-            root_data_path=args.data_path,
-            domain_name=domain,
-            start_date=start_date,
-            end_date=end_date,
-        )
-        return
-
-    if args.retry_rate is not None:
-        while True:
-            attempt_download()
-            if download_complete(
-                args.data_path,
-                domain_name=domain,
-                start_date=start_date,
-                end_date=end_date,
-            ):
-                break
-            else:
-                t_now = datetime.datetime.now()
-                t_now_s = t_now.strftime("%Y%m%dT%H%M")
-                print(f"{t_now_s}: Sleeping {args.retry_rate}min...")
-                sleep(args.retry_rate * 60.0)
-                print("Retrying download")
-    else:
-=======
     while not _download_complete():
->>>>>>> 7235cacf
         attempt_download()
         if args.retry_rate is None:
             break
