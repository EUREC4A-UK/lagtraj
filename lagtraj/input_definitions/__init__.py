--- conflicted
+++ resolved
@@ -75,10 +75,7 @@
         # of options
         missing_allowed = type(f_option) in [list, tuple] and None in f_option
         if missing_allowed and f_name not in input_params:
-<<<<<<< HEAD
             return None
-=======
-            pass
         elif callable(f_option):
             # check if the function is expecting the `input_params` argument which
             # should contain the arguments the user has provided
@@ -91,8 +88,8 @@
                 return f_option(param_name=f_name, input_params=input_params)
             else:
                 return f_option(input_params[f_name])
->>>>>>> 0c116c1c
-        elif f_name not in input_params:
+
+        if f_name not in input_params:
             raise InvalidInputDefinition("Missing `{}` field".format(f_name))
 
         if callable(f_option):
@@ -109,7 +106,6 @@
                     f_name, f_option, type(input_params[f_name])
                 )
             )
-<<<<<<< HEAD
 
         # Check if the value provided is exactly the same as given by
         # `f_option`
@@ -121,17 +117,6 @@
         # choices a given as a list or tuple, so we call `_check_field`
         # recursively to see if one of the options fit
         if type(f_option) == list or type(f_option) == tuple:
-=======
-        elif (
-            type(f_option) == str
-            or type(f_option) == int
-            or type(f_option) == float
-            and input_params[f_name] == f_option
-        ):
-            # allows setting an option to be just a string
-            pass
-        elif type(f_option) == list or type(f_option) == tuple:
->>>>>>> 0c116c1c
             f_options = f_option
             exceptions = []
             new_val = None
@@ -174,10 +159,8 @@
             new_val = _check_field(f_name, f_option)
             if new_val is not None:
                 input_params[f_name] = new_val
-            else:
-                if f_name not in input_params:
-                    # we need to set the default value `None` for any fields that are missing
-                    input_params[f_name] = new_val
+            elif f_name in input_params:
+                del(input_params[f_name])
             checked_valid_fields.append(f_name)
 
     if "version" in input_params:
