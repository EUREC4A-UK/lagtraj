--- conflicted
+++ resolved
@@ -4,7 +4,7 @@
 from .. import build_data_path as build_data_path_global
 from ..input_definitions import InvalidInputDefinition
 from ..input_definitions.examples import LAGTRAJ_EXAMPLES_PATH_PREFIX
-<<<<<<< HEAD
+
 
 deps = dict(
     u_vel=dict(
@@ -37,8 +37,6 @@
         choices=float
     )
 )
-=======
->>>>>>> 0c116c1c
 
 
 TrajectoryOrigin = namedtuple("TrajectoryOrigin", ["lat", "lon", "datetime"])
